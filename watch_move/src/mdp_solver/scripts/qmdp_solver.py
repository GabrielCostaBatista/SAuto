--- conflicted
+++ resolved
@@ -142,29 +142,6 @@
     return maze.goal
 
 def update_grid_probabilities(grid_probabilities):
-<<<<<<< HEAD
-    if not wait_variable:
-        global marker_exists, new_belief_updater
-        belief_updater = length_belief.copy()
-        new_belief_updater = np.zeros(len(length_belief), dtype=float)
-        for idx, cell in enumerate(grid_probabilities.points):
-            row = cell.x
-            column = cell.y
-            probability = cell.z
-            if (int(row), int(column)) in belief_updater:
-                belief_updater[(int(row), int(column))] = probability
-        counter= 0
-        for coordinate, value in belief_updater.items():
-            new_belief_updater[counter] = value
-            counter += 1
-
-        if np.sum(new_belief_updater) == 0.0:
-            rospy.logwarn("No valid belief updater found, using uniform distribution")
-            new_belief_updater = np.ones(len(length_belief), dtype=float)
-        new_belief_updater /= np.sum(new_belief_updater)
-        
-        marker_exists = True
-=======
     global marker_exists, new_belief_updater
     belief_updater = length_belief.copy()
     new_belief_updater = np.zeros(len(length_belief), dtype=float)
@@ -180,13 +157,12 @@
         new_belief_updater[counter] = value
         counter += 1
 
-    if np.sum(new_belief_updater) == 0.0:
-        rospy.logwarn("No valid belief updater found, using uniform distribution")
-        new_belief_updater = np.ones(len(length_belief), dtype=float)
-    new_belief_updater /= np.sum(new_belief_updater)
-    
-    marker_exists = True
->>>>>>> 33aa9493
+        if np.sum(new_belief_updater) == 0.0:
+            rospy.logwarn("No valid belief updater found, using uniform distribution")
+            new_belief_updater = np.ones(len(length_belief), dtype=float)
+        new_belief_updater /= np.sum(new_belief_updater)
+        
+        marker_exists = True
 
 
 def main():
