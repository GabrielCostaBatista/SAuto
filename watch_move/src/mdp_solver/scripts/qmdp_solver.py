#!/usr/bin/env python3
import rospy
from geometry_msgs.msg import Twist, PoseArray, PoseStamped, Polygon, Point32, PolygonStamped
import math, signal, sys, termios
from alphabot_driver.AlphaBot import AlphaBot
from alphabot_driver.PCA9685 import PCA9685
from POMDP_simple_solver import Maze, MDP, QMDPController
import numpy as np

CELL_SIZE     = rospy.get_param('~cell_size', 0.30)      # m per cell
LINEAR_SPEED  = 0.16       # m/s
ANGULAR_SPEED = math.pi/2*1.7 # rad/s for 90°
CELL_TIME     = CELL_SIZE / LINEAR_SPEED
TURN_TIME_90  = (math.pi/2) / ANGULAR_SPEED
MOTOR_PWM     = 12       # wheel PWM
CORRECTION_FACTOR = 1.03 # correction factor for motor PWM to match speed

NUM_PROTECTED_MARKERS = 2

current_orientation = 0  # 0=east,1=north,2=west,3=south
current_marker = 0  # 0=right side of the square, 1=above the square, 2=left side of the square, 3=below the square
current_z = 0.0  # z coordinate of the current marker

# Hardware
Ab  = AlphaBot()
pwm = PCA9685(0x40)
pwm.setPWMFreq(50)

global wait_variable
wait_variable = True 

# Maze and checkpointsMore actions
grid = [
    [1, 1, 1, 1, 1, 1, 1, 1, 1, 1, 1, 1, 1, 1, 1, 1, 1, 1, 1, 1, 1, 1, 1, 1],
    [1, 0, 0, 0, 0, 0, 0, 1, 1, 1, 0, 0, 0, 0, 1, 1, 1, 1, 1, 1, 1, 1, 1, 1],
    [1, 1, 1, 1, 1, 0, 0, 1, 1, 1, 0, 0, 0, 0, 1, 1, 1, 1, 1, 1, 1, 1, 1, 1],
    [1, 1, 1, 1, 1, 0, 0, 1, 1, 1, 0, 0, 0, 0, 1, 1, 1, 1, 1, 1, 1, 1, 1, 1],
    [1, 1, 1, 1, 1, 0, 0, 1, 1, 1, 1, 1, 0, 0, 1, 1, 1, 1, 1, 1, 1, 1, 1, 1],
    [1, 1, 1, 1, 1, 0, 0, 1, 1, 1, 1, 1, 0, 0, 1, 1, 1, 1, 1, 1, 1, 1, 1, 1],
    [1, 1, 1, 0, 0, 0, 0, 1, 1, 1, 1, 1, 0, 0, 1, 1, 1, 1, 1, 1, 1, 1, 1, 1],
    [1, 1, 1, 0, 0, 0, 0, 1, 1, 1, 1, 1, 0, 0, 1, 1, 1, 1, 1, 1, 0, 0, 0, 1],
    [1, 1, 1, 0, 0, 0, 0, 1, 1, 1, 1, 1, 0, 0, 1, 1, 1, 1, 1, 1, 0, 0, 0, 1],
    [1, 1, 1, 0, 0, 0, 0, 1, 1, 1, 1, 1, 0, 0, 1, 1, 1, 1, 1, 1, 0, 0, 1, 1],
    [1, 1, 1, 0, 0, 0, 0, 1, 1, 1, 1, 1, 0, 0, 1, 1, 1, 1, 1, 1, 0, 0, 1, 1],
    [1, 1, 1, 0, 0, 0, 0, 1, 1, 1, 1, 1, 0, 0, 1, 1, 1, 1, 1, 1, 0, 0, 1, 1],
    [1, 1, 1, 0, 0, 0, 0, 1, 1, 1, 1, 1, 0, 0, 1, 1, 1, 1, 1, 1, 0, 0, 1, 1],
    [1, 1, 1, 0, 0, 0, 0, 1, 1, 1, 1, 1, 0, 0, 1, 1, 1, 1, 1, 1, 0, 0, 1, 1],
    [1, 1, 1, 0, 0, 0, 0, 1, 1, 1, 1, 1, 0, 0, 1, 1, 1, 1, 1, 1, 0, 0, 1, 1],
    [1, 1, 1, 0, 0, 0, 0, 1, 1, 1, 1, 1, 0, 0, 0, 0, 0, 0, 0, 0, 0, 0, 1, 1],
    [1, 1, 1, 0, 0, 0, 0, 0, 0, 0, 0, 0, 0, 0, 1, 1, 0, 0, 0, 0, 0, 1, 1, 1],
    [1, 1, 1, 0, 0, 0, 0, 0, 0, 0, 0, 0, 0, 0, 1, 1, 0, 0, 0, 0, 0, 1, 1, 1],
    [1, 1, 1, 0, 0, 0, 0, 0, 0, 0, 0, 0, 0, 0, 1, 1, 0, 0, 0, 0, 0, 1, 1, 1],
    [1, 1, 1, 0, 0, 0, 0, 0, 0, 0, 0, 0, 0, 0, 0, 0, 0, 0, 0, 0, 0, 1, 1, 1],
    [1, 1, 1, 0, 1, 1, 1, 0, 0, 0, 0, 0, 0, 0, 0, 0, 0, 0, 0, 0, 0, 1, 1, 1],
    [1, 1, 1, 0, 1, 1, 1, 0, 0, 0, 0, 0, 0, 0, 0, 0, 0, 0, 0, 1, 1, 1, 1, 1],
    [1, 1, 1, 1, 1, 1, 1, 1, 1, 1, 1, 1, 1, 1, 1, 1, 1, 1, 1, 1, 1, 1, 1, 1]
]

start, goal = (1,1), (7,20)
checkpoints = [(1,6,0), (19,5,3), (17,13,0), (15,21,0), (7,21,1)] # Row, Column, Orientation (0: right side of the square, 1: above the square, 2: left side of the square, 3: below the square)

marker_orientation_dictionary = {0: (0.5, 1), 1: (0, 0.5), 2: (0.5, 0), 3: (1, 0.5)} # Orientation to (x/row, y/column) offset for marker position or {0: (0.5, 0), 1: (0, -0.5), 2: (-0.5, 0), 3: (0, 0.5)}


# Strip orientation for the solver
checkpoints_for_maze = [tuple(cp[:2]) for cp in checkpoints]

global length_belief

# Build MDP & controller
maze       = Maze(grid, start, goal, checkpoints=checkpoints_for_maze)
length_belief = {}
for i in range (len(grid)):
    for j in range (len(grid[0])):
        if grid[i][j] == 0:
            length_belief[(i,j)] = 0.0

mdp        = MDP(maze, slip_prob=0.1, step_cost=-1,
                    goal_reward=100, gamma=0.95)
mdp.value_iteration()
controller = QMDPController(mdp)
controller.init_belief()

# Track heading for correct rotations
heading = 0  # 0=east,1=north,2=west,3=south

THRESH = controller.entropy_thresh

marker_exists = False
new_belief_updater = None


def send_action(a_idx):
    global heading, current_orientation, wait_variable
    action = controller.mdp.actions[a_idx]
    wait_variable = True
    # 1) rotate to desired heading
    desired = {'right':0,'up':1,'left':2,'down':3}[action]
    diff = (desired - heading) % 4

    if diff == 1:
        current_orientation = (current_orientation + 1) % 4
        Ab.setPWMA(MOTOR_PWM*CORRECTION_FACTOR); Ab.setPWMB(MOTOR_PWM)
        Ab.left(); rospy.sleep(TURN_TIME_90); Ab.stop()
    elif diff == 2:
        current_orientation = (current_orientation + 2) % 4
        Ab.setPWMA(MOTOR_PWM*CORRECTION_FACTOR); Ab.setPWMB(MOTOR_PWM)
        Ab.left(); rospy.sleep(TURN_TIME_90)
        Ab.left(); rospy.sleep(TURN_TIME_90); Ab.stop()
    elif diff == 3:
        current_orientation = (current_orientation - 1) % 4
        Ab.setPWMA(MOTOR_PWM*CORRECTION_FACTOR); Ab.setPWMB(MOTOR_PWM)
        Ab.right(); rospy.sleep(TURN_TIME_90); Ab.stop()
    heading = desired

    # 2) pause, then move forward one cell
    rospy.sleep(1.0)
    Ab.setPWMA(MOTOR_PWM*CORRECTION_FACTOR); Ab.setPWMB(MOTOR_PWM)
    Ab.forward(); rospy.sleep(CELL_TIME); Ab.stop()

    # 3) pause before next decision
    rospy.loginfo("Pausing for 2 s")
    rospy.sleep(2.0)

    wait_variable = False
    print(f"[INFO] Wait variable set to {wait_variable}")

    # return the *actual* coordinate (for checkpoint/goal checks)
    # here we assume perfect odometry: map heading+movement to grid:
    #   convert believed_position + action → new coord
    bp = controller.get_believed_position()
    dr, dc = {'up':(-1,0),'down':(1,0),
                'left':(0,-1),'right':(0,1)}[action]
    if grid[bp[0]+dr][bp[1]+dc] == 1:
        # if we hit a wall, stay in place
        rospy.logwarn("Bumped into wall at %s, staying in place", bp)
        return bp
        
    return (bp[0]+dr, bp[1]+dc)

def detect_checkpoint(coord):
    return coord in maze.checkpoints

def check_goal(coord):
    return coord == maze.goal

def pick_waypoint():
    if controller.belief.max() < THRESH:
        mp = controller.get_believed_position()
        cps_sorted = sorted(
            maze.checkpoints,
            key=lambda x: abs(x[0]-mp[0]) + abs(x[1]-mp[1])
        )
        return cps_sorted[0]
    return maze.goal

def belief_to_grid(belief):
    belief_grid = np.zeros((len(grid), len(grid[0])), dtype=float)
    lcounter = 0
    for i in range(len(grid)):
        for j in range(len(grid[0])):
            if grid[i][j] == 0:
                belief_grid[i][j] = belief[lcounter]
                lcounter += 1
            else:
                belief_grid[i][j] = -1.0  # Mark walls with -1
                
    return belief_grid

def update_grid_probabilities(grid_probabilities):
    print("[INFO] Wait:", wait_variable)

    if not wait_variable:
        global marker_exists, new_belief_updater, current_marker, current_z
        current_marker = int(grid_probabilities.header.frame_id)
        print(f"[INFO] Received grid probabilities for marker {current_marker}")
        # Extract z position from timestamp (stored as nanoseconds)
        current_z = grid_probabilities.header.stamp.nsecs / 1e9
        belief_updater = length_belief.copy()
        new_belief_updater = np.zeros(len(length_belief), dtype=float)
        for idx, cell in enumerate(grid_probabilities.polygon.points):
            row = cell.x
            column = cell.y
            probability = cell.z
            if (int(row), int(column)) in belief_updater:
                belief_updater[(int(row), int(column))] = probability
        counter= 0
        for coordinate, value in belief_updater.items():
            new_belief_updater[counter] = value
            counter += 1

        if np.sum(new_belief_updater) == 0.0:
            rospy.logwarn("No valid belief updater found, using uniform distribution")
            new_belief_updater = np.ones(len(length_belief), dtype=float)
        new_belief_updater /= np.sum(new_belief_updater)
        
        marker_exists = True


def angle_correction(believed_position):
    global current_orientation, current_marker, current_z

    marker_x = checkpoints[current_marker - NUM_PROTECTED_MARKERS][0]
    marker_y = checkpoints[current_marker - NUM_PROTECTED_MARKERS][1]
    marker_ori = checkpoints[current_marker - NUM_PROTECTED_MARKERS][2]

    distance = math.sqrt((believed_position[0] - marker_x) ** 2 + (believed_position[1] - marker_y) ** 2)
    x_global = believed_position[0] - marker_x - 0.5

    print(f"Current_z: {current_z}, Distance to marker: {distance}, x_global: {x_global}, Current orientation: {current_orientation}, Marker orientation: {marker_ori}")

    theta_1 = math.acos(current_z / distance) if distance != 0 else 0
    theta_2 = math.acos(x_global / distance) if distance != 0 else 0
<<<<<<< HEAD
 
    theta = theta_2 - theta_1
 
=======

    theta = theta_2 - theta_1

>>>>>>> b2a865fa
    # Convert theta to degrees
    theta = math.degrees(theta)
    theta = ((current_orientation - marker_ori) % 4) * 90 + theta

    if theta > 180:
        theta -= 360
    elif theta < -180:
        theta += 360

    print(f"Theta correction: {theta} degrees, current orientation: {current_orientation}, marker orientation: {marker_ori}. Theta1: {math.degrees(theta_1)}, Theta2: {math.degrees(theta_2)}")

    if abs(theta) > 5:
        rospy.logwarn("Angle correction needed: %f degrees", theta)
        if theta > 0:
            # Rotate right
            Ab.setPWMA(MOTOR_PWM*CORRECTION_FACTOR); Ab.setPWMB(MOTOR_PWM)
            Ab.right(); rospy.sleep(TURN_TIME_90 * (theta / 90)); Ab.stop()
        else:
            # Rotate left
            Ab.setPWMA(MOTOR_PWM*CORRECTION_FACTOR); Ab.setPWMB(MOTOR_PWM)
            Ab.left(); rospy.sleep(TURN_TIME_90 * (-theta / 90)); Ab.stop()


def main():
    global marker_exists, new_belief_updater
    rospy.init_node('qmdp_controller')
    
    # Open files for writing
    belief_file = open("belief_positions.txt", "w")
    most_likely_file = open("most_likely_positions.txt", "w")
    actions_file = open("actions_taken.txt", "w")
    entropy_file = open("entropy_values.txt", "w")
    
    cmd_pub = rospy.Publisher('/cmd_vel', Twist, queue_size=10)

    # Publish checkpoint poses
    marker_pub = rospy.Publisher(
        'global_locations/marker_pose', PoseArray, queue_size=10
    )
    pose_array = PoseArray()
    pose_array.header.stamp    = rospy.Time.now()
    pose_array.header.frame_id = "map"

    for x, y, ori in checkpoints:
        pose = PoseStamped().pose
        pose.position.x = x + marker_orientation_dictionary[ori][0]
        pose.position.y = y + marker_orientation_dictionary[ori][1]
        pose.position.z = ori
        pose.orientation.w = 1.0
        pose_array.poses.append(pose)
    
    # wait for subscribers
    while marker_pub.get_num_connections()==0 and not rospy.is_shutdown():
        rospy.sleep(0.1)
    marker_pub.publish(pose_array)

    rospy.Subscriber('global_locations/grid_probabilities', PolygonStamped, update_grid_probabilities)

    # ——— replannable path loop ————————————————————————————————————
    # Shutdown handler
    settings = termios.tcgetattr(sys.stdin)

    def shutdown(signum=None, frame=None):
        rospy.loginfo('Shutting down')
        Ab.stop()
        cmd_pub.publish(Twist())
        termios.tcsetattr(sys.stdin, termios.TCSADRAIN, settings)
        rospy.signal_shutdown('exit')
        sys.exit(0)

    signal.signal(signal.SIGINT,  shutdown)
    signal.signal(signal.SIGTERM, shutdown)
    believed_path = []

    waypoint = goal
    path     = maze.shortest_path(controller.get_believed_position(), waypoint)
    actions  = maze.coords_to_actions(path)
    coord = start
    believed_position = start
    entropy_bot = controller.belief_entropy()

    # Wait for camera
    rospy.sleep(5.0)

    while believed_position != goal:
        # Debug: Check if believed position is valid
        current_believed_pos = controller.get_believed_position()
        if grid[current_believed_pos[0]][current_believed_pos[1]] == 1:
            rospy.logerr("ERROR: Believed position %s is in a WALL! This should never happen!", current_believed_pos)
            rospy.loginfo("Current belief distribution: %s", controller.belief)
            # Force belief to start position to recover
            controller.init_belief()
            current_believed_pos = controller.get_believed_position()
            rospy.loginfo("Reset belief to start position: %s", current_believed_pos)
        
        # Plan path from current believed position
        waypoint = goal
        path = maze.shortest_path(current_believed_pos, waypoint)
        actions = maze.coords_to_actions(path)
        
        # Debug: Check if path planning failed
        if not path:
            rospy.logerr("ERROR: No path found from %s to %s!", current_believed_pos, waypoint)
            rospy.loginfo("Maze start: %s, goal: %s", maze.start, maze.goal)
            break
        if not actions:
            rospy.logerr("ERROR: No actions generated from path %s!", path)
            break
            
        # log current belief and planned target
        belief_list = controller.belief
        belief_grid = belief_to_grid(belief_list)
        belief_file.write(f"{belief_grid}\n\n")
        most_likely_file.write(f"{controller.get_believed_position()}\n")
        actions_file.write(f"{actions[0]}\n")
        entropy_file.write(f"{entropy_bot}\n")
        rospy.loginfo("Believed pos = %s → waypoint %s",
                      current_believed_pos, waypoint)
        rospy.loginfo("Executing action = %s", actions[0])

        print("Marker exists:", marker_exists)
        # if at a checkpoint, relocalise & replan
        if marker_exists == True:
            idx = maze.coord_to_state(coord)
            rospy.loginfo("Previous belief: \n%s\n", belief_grid)
            rospy.loginfo("Marker belief: %s",belief_to_grid(new_belief_updater))
            believed_position = controller.get_believed_position()
            controller.relocalise(new_belief_updater)
            rospy.loginfo("Relocalised to %s with belief %s", believed_position, controller.belief)
            believed_path.append(believed_position)
            rospy.loginfo("[INFOOOOO] Correcting angle based on marker position")
            angle_correction(believed_position)
            a_idx = controller.mdp.actions.index(actions[0])
            coord = send_action(a_idx)
            path     = maze.shortest_path(coord, waypoint)
            actions  = maze.coords_to_actions(path)
            entropy_bot = controller.belief_entropy()

            marker_exists = False
            rospy.sleep(1.0)

        # otherwise predict belief forward
        else:
            a_idx = controller.mdp.actions.index(actions[0])
            coord = send_action(a_idx)
            controller.predict_belief(a_idx)
            
            # Update coord to match the updated belief position
            coord = controller.get_believed_position()
            believed_path.append(coord)
            
            waypoint = pick_waypoint()
            path     = maze.shortest_path(coord, waypoint)
            actions  = maze.coords_to_actions(path)
            entropy_bot = controller.belief_entropy()
            rospy.sleep(1.0)
            rospy.sleep(1.0)

        
    rospy.loginfo("Arrived at goal %s", goal)
    rospy.loginfo("Final believed path: %s", believed_path)
    belief_file.close()
    most_likely_file.close()
    actions_file.close()
    entropy_file.close()
    shutdown()

if __name__ == '__main__':
    main()<|MERGE_RESOLUTION|>--- conflicted
+++ resolved
@@ -211,15 +211,9 @@
 
     theta_1 = math.acos(current_z / distance) if distance != 0 else 0
     theta_2 = math.acos(x_global / distance) if distance != 0 else 0
-<<<<<<< HEAD
- 
+
     theta = theta_2 - theta_1
- 
-=======
-
-    theta = theta_2 - theta_1
-
->>>>>>> b2a865fa
+
     # Convert theta to degrees
     theta = math.degrees(theta)
     theta = ((current_orientation - marker_ori) % 4) * 90 + theta
