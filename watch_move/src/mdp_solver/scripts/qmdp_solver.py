--- conflicted
+++ resolved
@@ -22,6 +22,7 @@
 current_orientation = 0  # 0=east,1=north,2=west,3=south
 current_marker = 0  # 0=right side of the square, 1=above the square, 2=left side of the square, 3=below the square
 current_z = 0.0  # z coordinate of the current marker
+current_distance = 0.0  # distance to the current marker
 current_distance = 0.0  # distance to the current marker
 
 # Hardware
@@ -77,7 +78,6 @@
     [1, 1, 1, 1, 1, 1, 1, 1, 1, 1, 1, 1, 1]
     ]
 
-<<<<<<< HEAD
 # grid = [
 #     [1, 1, 1, 1, 1, 1, 1, 1, 1, 1, 1, 1, 1],
 #     [1, 0, 0, 0, 0, 0, 0, 1, 1, 1, 0, 0, 1],
@@ -95,10 +95,6 @@
 
 start, goal = (1,1), (9,13)
 checkpoints = [(1,6,0), (10,6,3), (9,13,0)] # Row, Column, Orientation (0: right side of the square, 1: above the square, 2: left side of the square, 3: below the square)
-=======
-start, goal = (1,1), (9,11)
-checkpoints = [(1,6,0), (10,6,3), (9,11,0)] # Row, Column, Orientation (0: right side of the square, 1: above the square, 2: left side of the square, 3: below the square)
->>>>>>> fac4e633
 
 marker_orientation_dictionary = {0: (0.5, 1), 1: (0, 0.5), 2: (0.5, 0), 3: (1, 0.5)} # Orientation to (x/row, y/column) offset for marker position or {0: (0.5, 0), 1: (0, -0.5), 2: (-0.5, 0), 3: (0, 0.5)}
 
@@ -213,10 +209,12 @@
 
     if not wait_variable:
         global marker_exists, new_belief_updater, current_marker, current_z, current_distance
+        global marker_exists, new_belief_updater, current_marker, current_z, current_distance
         current_marker = int(grid_probabilities.header.frame_id)
         print(f"[INFO] Received grid probabilities for marker {current_marker}")
         # Extract z position from timestamp (stored as nanoseconds)
         current_z = grid_probabilities.header.stamp.nsecs / 1e6
+        current_distance = grid_probabilities.header.stamp.secs / 1e6
         current_distance = grid_probabilities.header.stamp.secs / 1e6
         rospy.loginfo("Current z position: %f", current_z)
         belief_updater = length_belief.copy()
@@ -242,6 +240,7 @@
 
 def angle_correction(believed_position):
     global current_orientation, current_marker, current_z, current_distance
+    global current_orientation, current_marker, current_z, current_distance
 
     marker_ori = checkpoints[current_marker - NUM_PROTECTED_MARKERS][2]
     marker_x = checkpoints[current_marker - NUM_PROTECTED_MARKERS][0] + marker_orientation_dictionary[marker_ori][0]
@@ -252,12 +251,15 @@
 
     print(f"Current_z: {current_z}, Distance to marker: {distance}, x_global: {x_global}, Current orientation: {current_orientation}, Marker orientation: {marker_ori}")
     ratio_1 = current_z / current_distance if current_distance != 0 else 0
+    ratio_1 = current_z / current_distance if current_distance != 0 else 0
     if ratio_1 > 1:
+        rospy.logwarn("[WARNING] AVISAR GABRIEL")
         rospy.logwarn("[WARNING] AVISAR GABRIEL")
         ratio_1 = 1
     theta_1 = math.acos(ratio_1)
     ratio_2 = x_global / distance if distance != 0 else 0
     if ratio_2 > 1:
+        rospy.logwarn("[WARNING] AVISAR GABRIEL")
         rospy.logwarn("[WARNING] AVISAR GABRIEL")
         ratio_2 = 1
     theta_2 = math.acos(ratio_2)
