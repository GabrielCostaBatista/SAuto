#!/usr/bin/env python3
import rospy
from geometry_msgs.msg import Twist, PoseArray, PoseStamped, Polygon, Point32, PolygonStamped
import math, signal, sys, termios
from alphabot_driver.AlphaBot import AlphaBot
from alphabot_driver.PCA9685 import PCA9685
from POMDP_simple_solver import Maze, MDP, QMDPController
import numpy as np

CELL_SIZE     = rospy.get_param('~cell_size', 0.30)      # m per cell
LINEAR_SPEED  = 0.1       # m/s
ANGULAR_SPEED = math.pi/2*1.4 # rad/s for 90°
CELL_TIME     = CELL_SIZE / LINEAR_SPEED
TURN_TIME_90  = (math.pi/2) / ANGULAR_SPEED * 0.9
#MOTOR_PWM     = 0       # wheel PWM
MOTOR_PWM     = 9.5       # wheel PWM
CORRECTION_FACTOR = 1.07 # correction factor for motor PWM to match speed

NUM_PROTECTED_MARKERS = 2

current_orientation = 0  # 0=east,1=north,2=west,3=south
current_marker = 0  # 0=right side of the square, 1=above the square, 2=left side of the square, 3=below the square
current_z = 0.0  # z coordinate of the current marker

# Hardware
Ab  = AlphaBot()
pwm = PCA9685(0x40)
pwm.setPWMFreq(50)

global wait_variable
wait_variable = True 

# Maze and checkpoints
grid = [
    [1, 1, 1, 1, 1, 1, 1, 1, 1, 1, 1, 1, 1, 1, 1, 1, 1, 1, 1, 1, 1, 1, 1, 1],
    [1, 0, 0, 0, 0, 0, 0, 1, 1, 1, 0, 0, 0, 0, 1, 1, 1, 1, 1, 1, 1, 1, 1, 1],
    [1, 1, 1, 1, 1, 0, 0, 1, 1, 1, 0, 0, 0, 0, 1, 1, 1, 1, 1, 1, 1, 1, 1, 1],
    [1, 1, 1, 1, 1, 0, 0, 1, 1, 1, 0, 0, 0, 0, 1, 1, 1, 1, 1, 1, 1, 1, 1, 1],
    [1, 1, 1, 1, 1, 0, 0, 1, 1, 1, 1, 1, 0, 0, 1, 1, 1, 1, 1, 1, 1, 1, 1, 1],
    [1, 1, 1, 1, 1, 0, 0, 1, 1, 1, 1, 1, 0, 0, 1, 1, 1, 1, 1, 1, 1, 1, 1, 1],
    [1, 1, 1, 0, 0, 0, 0, 1, 1, 1, 1, 1, 0, 0, 1, 1, 1, 1, 1, 1, 1, 1, 1, 1],
    [1, 1, 1, 0, 0, 0, 0, 1, 1, 1, 1, 1, 0, 0, 1, 1, 1, 1, 1, 1, 0, 0, 0, 1],
    [1, 1, 1, 0, 0, 0, 0, 1, 1, 1, 1, 1, 0, 0, 1, 1, 1, 1, 1, 1, 0, 0, 0, 1],
    [1, 1, 1, 0, 0, 0, 0, 1, 1, 1, 1, 1, 0, 0, 1, 1, 1, 1, 1, 1, 0, 0, 1, 1],
    [1, 1, 1, 0, 0, 0, 0, 1, 1, 1, 1, 1, 0, 0, 1, 1, 1, 1, 1, 1, 0, 0, 1, 1],
    [1, 1, 1, 0, 0, 0, 0, 1, 1, 1, 1, 1, 0, 0, 1, 1, 1, 1, 1, 1, 0, 0, 1, 1],
    [1, 1, 1, 0, 0, 0, 0, 1, 1, 1, 1, 1, 0, 0, 1, 1, 1, 1, 1, 1, 0, 0, 1, 1],
    [1, 1, 1, 0, 0, 0, 0, 1, 1, 1, 1, 1, 0, 0, 1, 1, 1, 1, 1, 1, 0, 0, 1, 1],
    [1, 1, 1, 0, 0, 0, 0, 1, 1, 1, 1, 1, 0, 0, 1, 1, 1, 1, 1, 1, 0, 0, 1, 1],
    [1, 1, 1, 0, 0, 0, 0, 1, 1, 1, 1, 1, 0, 0, 0, 0, 0, 0, 0, 0, 0, 0, 1, 1],
    [1, 1, 1, 0, 0, 0, 0, 0, 0, 0, 0, 0, 0, 0, 1, 1, 0, 0, 0, 0, 0, 1, 1, 1],
    [1, 1, 1, 0, 0, 0, 0, 0, 0, 0, 0, 0, 0, 0, 1, 1, 0, 0, 0, 0, 0, 1, 1, 1],
    [1, 1, 1, 0, 0, 0, 0, 0, 0, 0, 0, 0, 0, 0, 1, 1, 0, 0, 0, 0, 0, 1, 1, 1],
    [1, 1, 1, 0, 0, 0, 0, 0, 0, 0, 0, 0, 0, 0, 0, 0, 0, 0, 0, 0, 0, 1, 1, 1],
    [1, 1, 1, 0, 1, 1, 1, 0, 0, 0, 0, 0, 0, 0, 0, 0, 0, 0, 0, 0, 0, 1, 1, 1],
    [1, 1, 1, 0, 1, 1, 1, 0, 0, 0, 0, 0, 0, 0, 0, 0, 0, 0, 0, 1, 1, 1, 1, 1],
    [1, 1, 1, 1, 1, 1, 1, 1, 1, 1, 1, 1, 1, 1, 1, 1, 1, 1, 1, 1, 1, 1, 1, 1]
]

start, goal = (1,1), (7,20)
checkpoints = [(1,6,0), (19,5,3), (17,13,0), (15,21,0), (7,21,1)] # Row, Column, Orientation (0: right side of the square, 1: above the square, 2: left side of the square, 3: below the square)

marker_orientation_dictionary = {0: (0.5, 1), 1: (0, 0.5), 2: (0.5, 0), 3: (1, 0.5)} # Orientation to (x/row, y/column) offset for marker position or {0: (0.5, 0), 1: (0, -0.5), 2: (-0.5, 0), 3: (0, 0.5)}


# Strip orientation for the solver
checkpoints_for_maze = [tuple(cp[:2]) for cp in checkpoints]

global length_belief

# Build MDP & controller
maze       = Maze(grid, start, goal, checkpoints=checkpoints_for_maze)
length_belief = {}
for i in range (len(grid)):
    for j in range (len(grid[0])):
        if grid[i][j] == 0:
            length_belief[(i,j)] = 0.0

mdp        = MDP(maze, slip_prob=0.1, step_cost=-1,
                    goal_reward=100, gamma=0.95)
mdp.value_iteration()
controller = QMDPController(mdp)
controller.init_belief()

# Track heading for correct rotations
heading = 0  # 0=east,1=north,2=west,3=south

THRESH = controller.entropy_thresh

marker_exists = False
new_belief_updater = None


def send_action(a_idx):
    global heading, current_orientation, wait_variable
    action = controller.mdp.actions[a_idx]
    wait_variable = True
    # 1) rotate to desired heading
    desired = {'right':0,'up':1,'left':2,'down':3}[action]
    diff = (desired - heading) % 4

    if diff == 1:
        current_orientation = (current_orientation + 1) % 4
        Ab.setPWMA(MOTOR_PWM*CORRECTION_FACTOR); Ab.setPWMB(MOTOR_PWM)
        Ab.left(); rospy.sleep(TURN_TIME_90); Ab.stop()
    elif diff == 2:
        current_orientation = (current_orientation + 2) % 4
        Ab.setPWMA(MOTOR_PWM*CORRECTION_FACTOR); Ab.setPWMB(MOTOR_PWM)
        Ab.left(); rospy.sleep(TURN_TIME_90)
        Ab.left(); rospy.sleep(TURN_TIME_90); Ab.stop()
    elif diff == 3:
        current_orientation = (current_orientation - 1) % 4
        Ab.setPWMA(MOTOR_PWM*CORRECTION_FACTOR); Ab.setPWMB(MOTOR_PWM)
        Ab.right(); rospy.sleep(TURN_TIME_90); Ab.stop()
    heading = desired

    # 2) pause, then move forward one cell
    rospy.sleep(1.0)
    Ab.setPWMA(MOTOR_PWM*CORRECTION_FACTOR); Ab.setPWMB(MOTOR_PWM)
    Ab.forward(); rospy.sleep(CELL_TIME); Ab.stop()

    # 3) pause before next decision
    rospy.loginfo("Pausing for 2 s")
    rospy.sleep(2.0)

    wait_variable = False
    print(f"[INFO] Wait variable set to {wait_variable}")

    # return the *actual* coordinate (for checkpoint/goal checks)
    # here we assume perfect odometry: map heading+movement to grid:
    #   convert believed_position + action → new coord
    bp = controller.get_believed_position()
    dr, dc = {'up':(-1,0),'down':(1,0),
                'left':(0,-1),'right':(0,1)}[action]
    if grid[bp[0]+dr][bp[1]+dc] == 1:
        # if we hit a wall, stay in place
        rospy.logwarn("Bumped into wall at %s, staying in place", bp)
        return bp
        
    return (bp[0]+dr, bp[1]+dc)

def detect_checkpoint(coord):
    return coord in maze.checkpoints

def check_goal(coord):
    return coord == maze.goal

def pick_waypoint():
    if controller.belief.max() < THRESH:
        mp = controller.get_believed_position()
        cps_sorted = sorted(
            maze.checkpoints,
            key=lambda x: abs(x[0]-mp[0]) + abs(x[1]-mp[1])
        )
        return cps_sorted[0]
    return maze.goal

def update_grid_probabilities(grid_probabilities):
    print("[INFO] Wait:", wait_variable)

    if not wait_variable:
        global marker_exists, new_belief_updater, current_marker, current_z
        current_marker = int(grid_probabilities.header.frame_id)
        print(f"[INFO] Received grid probabilities for marker {current_marker}")
        # Extract z position from timestamp (stored as nanoseconds)
        current_z = grid_probabilities.header.stamp.nsecs / 1e9
        belief_updater = length_belief.copy()
        new_belief_updater = np.zeros(len(length_belief), dtype=float)
        for idx, cell in enumerate(grid_probabilities.polygon.points):
            row = cell.x
            column = cell.y
            probability = cell.z
            if (int(row), int(column)) in belief_updater:
                belief_updater[(int(row), int(column))] = probability
        counter= 0
        for coordinate, value in belief_updater.items():
            new_belief_updater[counter] = value
            counter += 1

        if np.sum(new_belief_updater) == 0.0:
            rospy.logwarn("No valid belief updater found, using uniform distribution")
            new_belief_updater = np.ones(len(length_belief), dtype=float)
        new_belief_updater /= np.sum(new_belief_updater)
        
        marker_exists = True


def angle_correction(believed_position):
    global current_orientation, current_marker, current_z

    marker_x = checkpoints[current_marker - NUM_PROTECTED_MARKERS][0]
    marker_y = checkpoints[current_marker - NUM_PROTECTED_MARKERS][1]
    marker_ori = checkpoints[current_marker - NUM_PROTECTED_MARKERS][2]

    distance = math.sqrt((believed_position[0] - marker_x) ** 2 + (believed_position[1] - marker_y) ** 2)
    x_global = believed_position[0] - marker_x - 0.5

    print(f"Current_z: {current_z}, Distance to marker: {distance}, x_global: {x_global}, Current orientation: {current_orientation}, Marker orientation: {marker_ori}")

    theta_1 = math.acos(current_z / distance) if distance != 0 else 0
    theta_2 = math.acos(x_global / distance) if distance != 0 else 0

    theta = theta_2 - theta_1

    # Convert theta to degrees
    theta = math.degrees(theta)
    theta = ((current_orientation - marker_ori) % 4) * 90 + theta

    if theta > 180:
        theta -= 360
    elif theta < -180:
        theta += 360

    print(f"Theta correction: {theta} degrees, current orientation: {current_orientation}, marker orientation: {marker_ori}. Theta1: {math.degrees(theta_1)}, Theta2: {math.degrees(theta_2)}")

    if abs(theta) > 5:
        rospy.logwarn("Angle correction needed: %f degrees", theta)
        if theta > 0:
            # Rotate right
            Ab.setPWMA(MOTOR_PWM*CORRECTION_FACTOR); Ab.setPWMB(MOTOR_PWM)
            Ab.right(); rospy.sleep(TURN_TIME_90 * (theta / 90)); Ab.stop()
        else:
            # Rotate left
            Ab.setPWMA(MOTOR_PWM*CORRECTION_FACTOR); Ab.setPWMB(MOTOR_PWM)
            Ab.left(); rospy.sleep(TURN_TIME_90 * (-theta / 90)); Ab.stop()


def main():
    global marker_exists, new_belief_updater
    rospy.init_node('qmdp_controller')
    
    # Open files for writing
    belief_file = open("belief_positions.txt", "w")
    most_likely_file = open("most_likely_positions.txt", "w")
    actions_file = open("actions_taken.txt", "w")
    
    cmd_pub = rospy.Publisher('/cmd_vel', Twist, queue_size=10)

    # Publish checkpoint poses
    marker_pub = rospy.Publisher(
        'global_locations/marker_pose', PoseArray, queue_size=10
    )
    pose_array = PoseArray()
    pose_array.header.stamp    = rospy.Time.now()
    pose_array.header.frame_id = "map"

    for x, y, ori in checkpoints:
        pose = PoseStamped().pose
        pose.position.x = x + marker_orientation_dictionary[ori][0]
        pose.position.y = y + marker_orientation_dictionary[ori][1]
        pose.position.z = ori
        pose.orientation.w = 1.0
        pose_array.poses.append(pose)
    
    # wait for subscribers
    while marker_pub.get_num_connections()==0 and not rospy.is_shutdown():
        rospy.sleep(0.1)
    marker_pub.publish(pose_array)

    rospy.Subscriber('global_locations/grid_probabilities', PolygonStamped, update_grid_probabilities)

    # ——— replannable path loop ————————————————————————————————————
    # Shutdown handler
    settings = termios.tcgetattr(sys.stdin)

    def shutdown(signum=None, frame=None):
        rospy.loginfo('Shutting down')
        Ab.stop()
        cmd_pub.publish(Twist())
        termios.tcsetattr(sys.stdin, termios.TCSADRAIN, settings)
        rospy.signal_shutdown('exit')
        sys.exit(0)

    signal.signal(signal.SIGINT,  shutdown)
    signal.signal(signal.SIGTERM, shutdown)
    believed_path = []

    waypoint = goal
    path     = maze.shortest_path(controller.get_believed_position(), waypoint)
    actions  = maze.coords_to_actions(path)
    coord = start
    believed_position = start

    # Wait for camera
    rospy.sleep(5.0)

    while believed_position != goal:
        # log current belief and planned target
        belief_list = controller.belief.flatten().tolist()
        belief_file.write(f"{belief_list}\n")
        most_likely_file.write(f"{controller.get_believed_position()}\n")
        actions_file.write(f"{actions[0]}\n")
        rospy.loginfo("Believed pos = %s → waypoint %s",
                      controller.get_believed_position(), waypoint)
        rospy.loginfo("Executing action = %s", actions[0])

        print("Marker exists:", marker_exists)
        
        # if at a checkpoint, relocalise & replan
        if marker_exists == True:
            idx = maze.coord_to_state(coord)
            rospy.loginfo("Previous belief: %s", controller.belief)
            rospy.loginfo("Merker belief: %s", new_belief_updater)
            controller.relocalise(new_belief_updater)
            believed_position = controller.get_believed_position()
            rospy.loginfo("Relocalised to %s with belief %s", believed_position, controller.belief)
            believed_path.append(believed_position)
            rospy.loginfo("[INFOOOOO] Correcting angle based on marker position")
            angle_correction(believed_position)
            a_idx = controller.mdp.actions.index(actions[0])
            coord = send_action(a_idx)
            path     = maze.shortest_path(coord, waypoint)
            actions  = maze.coords_to_actions(path)

            marker_exists = False
            rospy.sleep(1.0)

        # otherwise predict belief forward
        else:
            a_idx = controller.mdp.actions.index(actions[0])
            coord = send_action(a_idx)
            controller.predict_belief(a_idx)
<<<<<<< HEAD


            # Update coord to match the updated belief position
            coord = controller.get_believed_position()
            believed_path.append(coord)
            
=======
            believed_path.append(controller.get_believed_position())
            waypoint = pick_waypoint()
>>>>>>> 4ea7627c
            path     = maze.shortest_path(coord, waypoint)
            actions  = maze.coords_to_actions(path)
            rospy.sleep(1.0)
            rospy.sleep(1.0)

        
    rospy.loginfo("Arrived at goal %s", goal)
    rospy.loginfo("Final believed path: %s", believed_path)
    belief_file.close()
    most_likely_file.close()
    actions_file.close()
    shutdown()

if __name__ == '__main__':
    main()<|MERGE_RESOLUTION|>--- conflicted
+++ resolved
@@ -320,17 +320,8 @@
             a_idx = controller.mdp.actions.index(actions[0])
             coord = send_action(a_idx)
             controller.predict_belief(a_idx)
-<<<<<<< HEAD
-
-
-            # Update coord to match the updated belief position
-            coord = controller.get_believed_position()
-            believed_path.append(coord)
-            
-=======
             believed_path.append(controller.get_believed_position())
             waypoint = pick_waypoint()
->>>>>>> 4ea7627c
             path     = maze.shortest_path(coord, waypoint)
             actions  = maze.coords_to_actions(path)
             rospy.sleep(1.0)
