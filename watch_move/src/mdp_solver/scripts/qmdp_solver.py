#!/usr/bin/env python3
import rospy
from geometry_msgs.msg import Twist, PoseArray, PoseStamped
import math, signal, sys, termios
from alphabot_driver.AlphaBot import AlphaBot
from alphabot_driver.PCA9685 import PCA9685
from POMDP_simple_solver import Maze, MDP, QMDPController
import numpy as np

def main():
    # ——— ROS & robot setup —————————————————————————————————————
    rospy.init_node('qmdp_controller')
    cmd_pub = rospy.Publisher('/cmd_vel', Twist, queue_size=10)

    CELL_SIZE     = 0.25      # m per cell
    LINEAR_SPEED  = 0.2       # m/s
    ANGULAR_SPEED = math.pi/2 # rad/s for 90°
    CELL_TIME     = CELL_SIZE / LINEAR_SPEED
    TURN_TIME_90  = (math.pi/4) / ANGULAR_SPEED
    MOTOR_PWM     = 10        # wheel PWM (0–100%)

    Ab = AlphaBot()
    pwm = PCA9685(0x40)
    pwm.setPWMFreq(50)

    # ——— Maze + policy ————————————————————————————————————————
    grid = [
        [0,0,0,1,0],
        [1,1,0,1,0],
        [0,0,0,0,0],
        [0,1,1,1,0],
        [0,0,0,0,0]
    ]
    start, goal = (0,0), (4,0)
<<<<<<< HEAD
    checkpoints = [(0,0,1), (1,4,1), (3,4,2), (4,2,3)] # Row, Column, Orientation (0: right side of the square, 1: above the square, 2: left side of the square, 3: below the square)

    marker_orientation_dictionary = {0: (1, 0.5), 1: (0.5, 0), 2: (0, 0.5), 3: (0.5, 1)} # Orientation to (x, y) offset for marker position or {0: (0.5, 0), 1: (0, -0.5), 2: (-0.5, 0), 3: (0, 0.5)}

    # Send message to topic indicating the markers position
    marker_pub = rospy.Publisher('global_locations/marker_pose', PoseArray, queue_size=10)
    rospy.loginfo("Publishing marker positions to topic 'global_locations/marker_pose'")
=======
    checkpoints = [(0,0,0), (1,4,1), (3,4,2), (4,2,3)]

    marker_orientation_dictionary = {
        0: (1, 0.5), 1: (0.5, 0), 2: (0, 0.5), 3: (0.5, 1)
    }
>>>>>>> b3c906a3

    # Publish checkpoint poses
    marker_pub = rospy.Publisher(
        'global_locations/marker_pose', PoseArray, queue_size=10
    )
    pose_array = PoseArray()
    pose_array.header.stamp = rospy.Time.now()
    pose_array.header.frame_id = "map"
    for r, c, ori in checkpoints:
        pose = PoseStamped().pose
        pose.position.x = c * CELL_SIZE + marker_orientation_dictionary[ori][0]
        pose.position.y = r * CELL_SIZE + marker_orientation_dictionary[ori][1]
        pose.position.z = ori
        pose.orientation.w = 1.0
        pose_array.poses.append(pose)

    # Wait for subscribers then publish
    while marker_pub.get_num_connections() == 0 and not rospy.is_shutdown():
        rospy.sleep(0.1)
    marker_pub.publish(pose_array)

    # Strip orientation for the solver
    checkpoints = [tuple(cp[:2]) for cp in checkpoints]

    # Build solver
    maze       = Maze(grid, start, goal, checkpoints=checkpoints)
    mdp        = MDP(maze, slip_prob=0.1, step_cost=-1,
                     goal_reward=100, gamma=0.95)
    mdp.value_iteration()
    controller = QMDPController(mdp)
    controller.init_belief()                        # ← initialise belief

    # ——— shutdown handler —————————————————————————————————————
    settings = termios.tcgetattr(sys.stdin)
    def shutdown(signum=None, frame=None):
        rospy.loginfo('Shutting down')
        Ab.stop()
        cmd_pub.publish(Twist())
        termios.tcsetattr(sys.stdin, termios.TCSADRAIN, settings)
        rospy.signal_shutdown('exit')
        sys.exit(0)
    signal.signal(signal.SIGINT,  shutdown)
    signal.signal(signal.SIGTERM, shutdown)

    # ——— state & heading —————————————————————————————————————
    true_state = maze.start_idx
    heading    = 0   # 0=east,1=north,2=west,3=south

    def send_action(a_idx):
        nonlocal true_state, heading
        action = controller.mdp.actions[a_idx]
        # compute desired heading
        desired = {'right':0,'up':1,'left':2,'down':3}[action]
        diff = (desired - heading) % 4

        # rotate
        if diff == 1:
            Ab.setPWMA(MOTOR_PWM); Ab.setPWMB(MOTOR_PWM)
            Ab.left();   rospy.sleep(TURN_TIME_90); Ab.stop()
        elif diff == 2:
            Ab.setPWMA(MOTOR_PWM); Ab.setPWMB(MOTOR_PWM)
            Ab.left();   rospy.sleep(TURN_TIME_90)
            Ab.left();   rospy.sleep(TURN_TIME_90); Ab.stop()
        elif diff == 3:
            Ab.setPWMA(MOTOR_PWM); Ab.setPWMB(MOTOR_PWM)
            Ab.right();  rospy.sleep(TURN_TIME_90); Ab.stop()

        heading = desired

        # move forward one cell
        Ab.setPWMA(MOTOR_PWM); Ab.setPWMB(MOTOR_PWM)
        Ab.forward(); rospy.sleep(CELL_TIME); Ab.stop()

        # update true_state (simulation or replace with odometry)
        true_state = np.random.choice(
            range(mdp.n),
            p=mdp.P[true_state, a_idx]
        )

        return maze.state_to_coord(true_state)

    def detect_checkpoint(coord):
        return coord in maze.checkpoints

    def check_goal(coord):
        return coord == maze.goal

    # ——— run until goal ————————————————————————————————————————
    max_steps      = 200
    true_path      = []
    believed_path  = []

    for step in range(max_steps):
        a_idx = controller.select_action()
        coord = send_action(a_idx)

        if detect_checkpoint(coord):
            controller.relocalise(maze.coord_to_state(coord))
        else:
            controller.predict_belief(a_idx)

        true_path.append(coord)
        believed_path.append(controller.get_believed_position())

        if check_goal(coord):
            rospy.loginfo("Goal reached at %s in %d steps", coord, step+1)
            break

    rospy.loginfo("True path:     %s", true_path)
    rospy.loginfo("Believed path: %s", believed_path)
    shutdown()

if __name__ == '__main__':
    main()<|MERGE_RESOLUTION|>--- conflicted
+++ resolved
@@ -32,21 +32,9 @@
         [0,0,0,0,0]
     ]
     start, goal = (0,0), (4,0)
-<<<<<<< HEAD
     checkpoints = [(0,0,1), (1,4,1), (3,4,2), (4,2,3)] # Row, Column, Orientation (0: right side of the square, 1: above the square, 2: left side of the square, 3: below the square)
 
     marker_orientation_dictionary = {0: (1, 0.5), 1: (0.5, 0), 2: (0, 0.5), 3: (0.5, 1)} # Orientation to (x, y) offset for marker position or {0: (0.5, 0), 1: (0, -0.5), 2: (-0.5, 0), 3: (0, 0.5)}
-
-    # Send message to topic indicating the markers position
-    marker_pub = rospy.Publisher('global_locations/marker_pose', PoseArray, queue_size=10)
-    rospy.loginfo("Publishing marker positions to topic 'global_locations/marker_pose'")
-=======
-    checkpoints = [(0,0,0), (1,4,1), (3,4,2), (4,2,3)]
-
-    marker_orientation_dictionary = {
-        0: (1, 0.5), 1: (0.5, 0), 2: (0, 0.5), 3: (0.5, 1)
-    }
->>>>>>> b3c906a3
 
     # Publish checkpoint poses
     marker_pub = rospy.Publisher(
