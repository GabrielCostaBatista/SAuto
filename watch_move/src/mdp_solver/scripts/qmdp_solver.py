#!/usr/bin/env python3
import rospy
from geometry_msgs.msg import Twist, PoseArray, PoseStamped
import math, signal, sys, termios
from alphabot_driver.AlphaBot import AlphaBot
from alphabot_driver.PCA9685 import PCA9685
from POMDP_simple_solver import Maze, MDP, QMDPController
import numpy as np

def main():
    rospy.init_node('qmdp_controller')
    cmd_pub = rospy.Publisher('/cmd_vel', Twist, queue_size=10)

    CELL_SIZE     = rospy.get_param('~cell_size', 0.25)      # m per cell
    LINEAR_SPEED  = 0.2       # m/s
    ANGULAR_SPEED = math.pi/2 # rad/s for 90°
    CELL_TIME     = CELL_SIZE / LINEAR_SPEED
    TURN_TIME_90  = (math.pi/2) / ANGULAR_SPEED
    MOTOR_PWM     = 10       # wheel PWM

    # Hardware
    Ab  = AlphaBot()
    pwm = PCA9685(0x40)
    pwm.setPWMFreq(50)

    # Maze and checkpoints
    grid = [
        [0,0,0,1,0],
        [1,1,0,1,0],
        [0,0,0,0,0],
        [0,1,1,1,0],
        [0,0,0,0,0]
    ]
    start, goal = (0,0), (4,0)
    checkpoints = [(0,0,1), (1,4,1), (3,4,2), (4,2,3)] # Row, Column, Orientation (0: right side of the square, 1: above the square, 2: left side of the square, 3: below the square)

    marker_orientation_dictionary = {0: (1, 0.5), 1: (0.5, 0), 2: (0, 0.5), 3: (0.5, 1)} # Orientation to (x, y) offset for marker position or {0: (0.5, 0), 1: (0, -0.5), 2: (-0.5, 0), 3: (0, 0.5)}

    # Publish checkpoint poses
    marker_pub = rospy.Publisher(
        'global_locations/marker_pose', PoseArray, queue_size=10
    )
    pose_array = PoseArray()
    pose_array.header.stamp    = rospy.Time.now()
    pose_array.header.frame_id = "map"
    ori_offsets = {0:(1,0.5),1:(0.5,0),2:(0,0.5),3:(0.5,1)}
    for r,c,ori in checkpoints:
        pose = PoseStamped().pose
        pose.position.x = c + marker_orientation_dictionary[ori][0]
        pose.position.y = r + marker_orientation_dictionary[ori][1]
        pose.position.z = ori
        pose.orientation.w = 1.0
        pose_array.poses.append(pose)
    # wait for subscribers
    while marker_pub.get_num_connections()==0 and not rospy.is_shutdown():
        rospy.sleep(0.1)
    marker_pub.publish(pose_array)

<<<<<<< HEAD
    rospy.Subscriber('global_locations/grid_probabilities', Polygon, update_grid_probabilities)

    # Strip orientation for the solver
    checkpoints = [tuple(cp[:2]) for cp in checkpoints]
=======
    # Strip orientation for solver
    checkpoints = [cp[:2] for cp in checkpoints]
>>>>>>> 21066945

    # Build MDP & controller
    maze       = Maze(grid, start, goal, checkpoints=checkpoints)
    mdp        = MDP(maze, slip_prob=0.1, step_cost=-1,
                     goal_reward=100, gamma=0.95)
    mdp.value_iteration()
    controller = QMDPController(mdp)
    controller.init_belief()

    # Shutdown handler
    settings = termios.tcgetattr(sys.stdin)
    def shutdown(signum=None, frame=None):
        rospy.loginfo('Shutting down')
        Ab.stop()
        cmd_pub.publish(Twist())
        termios.tcsetattr(sys.stdin, termios.TCSADRAIN, settings)
        rospy.signal_shutdown('exit')
        sys.exit(0)
    signal.signal(signal.SIGINT,  shutdown)
    signal.signal(signal.SIGTERM, shutdown)

    # Track heading for correct rotations
    heading = 0  # 0=east,1=north,2=west,3=south

    def send_action(a_idx):
        nonlocal heading
        action = controller.mdp.actions[a_idx]

        # 1) rotate to desired heading
        desired = {'right':0,'up':1,'left':2,'down':3}[action]
        diff = (desired - heading) % 4
        if diff == 1:
            Ab.setPWMA(MOTOR_PWM); Ab.setPWMB(MOTOR_PWM)
            Ab.left(); rospy.sleep(TURN_TIME_90); Ab.stop()
        elif diff == 2:
            Ab.setPWMA(MOTOR_PWM); Ab.setPWMB(MOTOR_PWM)
            Ab.left(); rospy.sleep(TURN_TIME_90)
            Ab.left(); rospy.sleep(TURN_TIME_90); Ab.stop()
        elif diff == 3:
            Ab.setPWMA(MOTOR_PWM); Ab.setPWMB(MOTOR_PWM)
            Ab.right(); rospy.sleep(TURN_TIME_90); Ab.stop()
        heading = desired

        # 2) pause, then move forward one cell
        rospy.sleep(1.0)
        Ab.setPWMA(MOTOR_PWM); Ab.setPWMB(MOTOR_PWM)
        Ab.forward(); rospy.sleep(CELL_TIME); Ab.stop()

        # 3) pause before next decision
        rospy.loginfo("Pausing for 2 s")
        rospy.sleep(2.0)

        # return the *actual* coordinate (for checkpoint/goal checks)
        # here we assume perfect odometry: map heading+movement to grid:
        #   convert believed_position + action → new coord
        bp = controller.get_believed_position()
        dr, dc = {'up':(-1,0),'down':(1,0),
                  'left':(0,-1),'right':(0,1)}[action]
        return (bp[0]+dr, bp[1]+dc)

    def detect_checkpoint(coord):
        return coord in maze.checkpoints

    def check_goal(coord):
        return coord == maze.goal

    # ——— replannable path loop ————————————————————————————————————
    THRESH = controller.entropy_thresh
    believed_path = []

    def pick_waypoint():
        if controller.belief.max() < THRESH:
            mp = controller.get_believed_position()
            cps_sorted = sorted(
                maze.checkpoints,
                key=lambda x: abs(x[0]-mp[0]) + abs(x[1]-mp[1])
            )
            return cps_sorted[0]
        return maze.goal

    waypoint = pick_waypoint()
    path     = maze.shortest_path(controller.get_believed_position(), waypoint)
    actions  = maze.coords_to_actions(path)

    global marker_exists, new_belief_updater
    marker_exists = False


    def update_grid_probabilities(grid_probabilities):
        for idx, cell in enumerate(grid_probabilities):
            x = cell.point.x
            y = cell.point.y
            probability = cell.point.z
            new_belief_updater = np.zeros((len(grid), len(grid[0])))
            new_belief_updater[int(x)][int(y)] = probability
        
        marker_exists = True

    for a in actions:
        # log current belief and planned target
        rospy.loginfo("Believed pos = %s → waypoint %s",
                      controller.get_believed_position(), waypoint)
        rospy.loginfo("Executing action = %s", a)

        a_idx = controller.mdp.actions.index(a)
        coord = send_action(a_idx)
        
        # if at a checkpoint, relocalise & replan
        if marker_exists == True:
            idx = maze.coord_to_state(coord)
            controller.relocalise(idx)
            rospy.loginfo("Checkpoint at %s: belief collapsed", coord)
            waypoint = pick_waypoint()
            path     = maze.shortest_path(coord, waypoint)
            actions  = maze.coords_to_actions(path)
            marker_exists = False
            rospy.sleep(2.0)
            continue

        # otherwise predict belief forward
        controller.predict_belief(a_idx)
        believed_path.append(controller.get_believed_position())

        # stop if goal reached
        if check_goal(coord):
            rospy.loginfo("Arrived at goal %s", coord)
            break

    rospy.loginfo("Final believed path: %s", believed_path)
    shutdown()

if __name__ == '__main__':
    main()<|MERGE_RESOLUTION|>--- conflicted
+++ resolved
@@ -56,15 +56,10 @@
         rospy.sleep(0.1)
     marker_pub.publish(pose_array)
 
-<<<<<<< HEAD
     rospy.Subscriber('global_locations/grid_probabilities', Polygon, update_grid_probabilities)
 
     # Strip orientation for the solver
     checkpoints = [tuple(cp[:2]) for cp in checkpoints]
-=======
-    # Strip orientation for solver
-    checkpoints = [cp[:2] for cp in checkpoints]
->>>>>>> 21066945
 
     # Build MDP & controller
     maze       = Maze(grid, start, goal, checkpoints=checkpoints)
