#!/usr/bin/env python3
import rospy
from geometry_msgs.msg import Twist, PoseArray, PoseStamped, Polygon, Point32, PolygonStamped
import math, signal, sys, termios
from alphabot_driver.AlphaBot import AlphaBot
from alphabot_driver.PCA9685 import PCA9685
from POMDP_simple_solver import Maze, MDP, QMDPController
import numpy as np

CELL_SIZE     = rospy.get_param('~cell_size', 0.25)      # m per cell
LINEAR_SPEED  = 0.1       # m/s
ANGULAR_SPEED = math.pi/2*1.4 # rad/s for 90°
CELL_TIME     = CELL_SIZE / LINEAR_SPEED
TURN_TIME_90  = (math.pi/2) / ANGULAR_SPEED * 0.9
MOTOR_PWM     = 12       # wheel PWM
CORRECTION_FACTOR = 1.02 # correction factor for motor PWM to match speed

current_orientation = 0  # 0=east,1=north,2=west,3=south
current_marker = 0  # 0=right side of the square, 1=above the square, 2=left side of the square, 3=below the square
current_z = 0.0  # z coordinate of the current marker

# Hardware
Ab  = AlphaBot()
pwm = PCA9685(0x40)
pwm.setPWMFreq(50)

global wait_variable
wait_variable = True 

# Maze and checkpoints
grid = [
    [1, 1, 1, 1, 1, 1, 1, 1, 1, 1, 1, 1, 1, 1, 1, 1, 1, 1, 1, 1, 1, 1, 1, 1],
    [1, 0, 0, 0, 0, 0, 0, 1, 1, 1, 0, 0, 0, 0, 1, 1, 1, 1, 1, 1, 1, 1, 1, 1],
    [1, 1, 1, 1, 1, 0, 0, 1, 1, 1, 0, 0, 0, 0, 1, 1, 1, 1, 1, 1, 1, 1, 1, 1],
    [1, 1, 1, 1, 1, 0, 0, 1, 1, 1, 0, 0, 0, 0, 1, 1, 1, 1, 1, 1, 1, 1, 1, 1],
    [1, 1, 1, 1, 1, 0, 0, 1, 1, 1, 1, 1, 0, 0, 1, 1, 1, 1, 1, 1, 1, 1, 1, 1],
    [1, 1, 1, 1, 1, 0, 0, 1, 1, 1, 1, 1, 0, 0, 1, 1, 1, 1, 1, 1, 1, 1, 1, 1],
    [1, 1, 1, 0, 0, 0, 0, 1, 1, 1, 1, 1, 0, 0, 1, 1, 1, 1, 1, 1, 1, 1, 1, 1],
    [1, 1, 1, 0, 0, 0, 0, 1, 1, 1, 1, 1, 0, 0, 1, 1, 1, 1, 1, 1, 0, 0, 0, 1],
    [1, 1, 1, 0, 0, 0, 0, 1, 1, 1, 1, 1, 0, 0, 1, 1, 1, 1, 1, 1, 0, 0, 0, 1],
    [1, 1, 1, 0, 0, 0, 0, 1, 1, 1, 1, 1, 0, 0, 1, 1, 1, 1, 1, 1, 0, 0, 1, 1],
    [1, 1, 1, 0, 0, 0, 0, 1, 1, 1, 1, 1, 0, 0, 1, 1, 1, 1, 1, 1, 0, 0, 1, 1],
    [1, 1, 1, 0, 0, 0, 0, 1, 1, 1, 1, 1, 0, 0, 1, 1, 1, 1, 1, 1, 0, 0, 1, 1],
    [1, 1, 1, 0, 0, 0, 0, 1, 1, 1, 1, 1, 0, 0, 1, 1, 1, 1, 1, 1, 0, 0, 1, 1],
    [1, 1, 1, 0, 0, 0, 0, 1, 1, 1, 1, 1, 0, 0, 1, 1, 1, 1, 1, 1, 0, 0, 1, 1],
    [1, 1, 1, 0, 0, 0, 0, 1, 1, 1, 1, 1, 0, 0, 1, 1, 1, 1, 1, 1, 0, 0, 1, 1],
    [1, 1, 1, 0, 0, 0, 0, 1, 1, 1, 1, 1, 0, 0, 0, 0, 0, 0, 0, 0, 0, 0, 1, 1],
    [1, 1, 1, 0, 0, 0, 0, 0, 0, 0, 0, 0, 0, 0, 1, 1, 0, 0, 0, 0, 0, 1, 1, 1],
    [1, 1, 1, 0, 0, 0, 0, 0, 0, 0, 0, 0, 0, 0, 1, 1, 0, 0, 0, 0, 0, 1, 1, 1],
    [1, 1, 1, 0, 0, 0, 0, 0, 0, 0, 0, 0, 0, 0, 1, 1, 0, 0, 0, 0, 0, 1, 1, 1],
    [1, 1, 1, 0, 0, 0, 0, 0, 0, 0, 0, 0, 0, 0, 0, 0, 0, 0, 0, 0, 0, 1, 1, 1],
    [1, 1, 1, 0, 1, 1, 1, 0, 0, 0, 0, 0, 0, 0, 0, 0, 0, 0, 0, 0, 0, 1, 1, 1],
    [1, 1, 1, 0, 1, 1, 1, 0, 0, 0, 0, 0, 0, 0, 0, 0, 0, 0, 0, 1, 1, 1, 1, 1],
    [1, 1, 1, 1, 1, 1, 1, 1, 1, 1, 1, 1, 1, 1, 1, 1, 1, 1, 1, 1, 1, 1, 1, 1]
]

start, goal = (1,1), (7,20)
checkpoints = [(1,6,0), (19,5,3), (17,13,0), (15,21,0), (7,21,1)] # Row, Column, Orientation (0: right side of the square, 1: above the square, 2: left side of the square, 3: below the square)

marker_orientation_dictionary = {0: (0.5, 1), 1: (0, 0.5), 2: (0.5, 0), 3: (1, 0.5)} # Orientation to (x/row, y/column) offset for marker position or {0: (0.5, 0), 1: (0, -0.5), 2: (-0.5, 0), 3: (0, 0.5)}


# Strip orientation for the solver
checkpoints_for_maze = [tuple(cp[:2]) for cp in checkpoints]

global length_belief

# Build MDP & controller
maze       = Maze(grid, start, goal, checkpoints=checkpoints_for_maze)
length_belief = {}
for i in range (len(grid)):
    for j in range (len(grid[0])):
        if grid[i][j] == 0:
            length_belief[(i,j)] = 0.0

mdp        = MDP(maze, slip_prob=0.1, step_cost=-1,
                    goal_reward=100, gamma=0.95)
mdp.value_iteration()
controller = QMDPController(mdp)
controller.init_belief()

# Track heading for correct rotations
heading = 0  # 0=east,1=north,2=west,3=south

THRESH = controller.entropy_thresh

marker_exists = False
new_belief_updater = None


def send_action(a_idx):
    global heading, current_orientation
    action = controller.mdp.actions[a_idx]
    wait_variable = True
    print(f"!!!!!!!!!!!!!!!!!!!!!!!!!!!!!!!!!!!!!!!!!")
    # 1) rotate to desired heading
    desired = {'right':0,'up':1,'left':2,'down':3}[action]
    diff = (desired - heading) % 4

    if diff == 1:
        current_orientation = (current_orientation + 1) % 4
        Ab.setPWMA(MOTOR_PWM*CORRECTION_FACTOR); Ab.setPWMB(MOTOR_PWM)
        Ab.left(); rospy.sleep(TURN_TIME_90); Ab.stop()
    elif diff == 2:
        current_orientation = (current_orientation + 2) % 4
        Ab.setPWMA(MOTOR_PWM*CORRECTION_FACTOR); Ab.setPWMB(MOTOR_PWM)
        Ab.left(); rospy.sleep(TURN_TIME_90)
        Ab.left(); rospy.sleep(TURN_TIME_90); Ab.stop()
    elif diff == 3:
        current_orientation = (current_orientation - 1) % 4
        Ab.setPWMA(MOTOR_PWM*CORRECTION_FACTOR); Ab.setPWMB(MOTOR_PWM)
        Ab.right(); rospy.sleep(TURN_TIME_90); Ab.stop()
    heading = desired

    # 2) pause, then move forward one cell
    rospy.sleep(1.0)
    Ab.setPWMA(MOTOR_PWM*CORRECTION_FACTOR); Ab.setPWMB(MOTOR_PWM)
    Ab.forward(); rospy.sleep(CELL_TIME); Ab.stop()

    # 3) pause before next decision
    rospy.loginfo("Pausing for 2 s")
    rospy.sleep(2.0)

    wait_variable = False
    print(f"[INFOOOOO] Moving to {bp[0]+dr}, {bp[1]+dc} from {bp}")

    # return the *actual* coordinate (for checkpoint/goal checks)
    # here we assume perfect odometry: map heading+movement to grid:
    #   convert believed_position + action → new coord
    bp = controller.get_believed_position()
    dr, dc = {'up':(-1,0),'down':(1,0),
                'left':(0,-1),'right':(0,1)}[action]
    if grid[bp[0]+dr][bp[1]+dc] == 1:
        # if we hit a wall, stay in place
        rospy.logwarn("Bumped into wall at %s, staying in place", bp)
        return bp
        
    return (bp[0]+dr, bp[1]+dc)

def detect_checkpoint(coord):
    return coord in maze.checkpoints

def check_goal(coord):
    return coord == maze.goal

def pick_waypoint():
    if controller.belief.max() < THRESH:
        mp = controller.get_believed_position()
        cps_sorted = sorted(
            maze.checkpoints,
            key=lambda x: abs(x[0]-mp[0]) + abs(x[1]-mp[1])
        )
        return cps_sorted[0]
    return maze.goal

def update_grid_probabilities(grid_probabilities):
    print("[INFOOOOO] Wait:", wait_variable)

    if not wait_variable:
        print("[INFOOOOO] Received grid probabilities")
        global marker_exists, new_belief_updater, current_marker, current_z
        current_marker = int(grid_probabilities.header.frame_id)
        print(f"[INFOOOOOOO] Received grid probabilities for marker {current_marker}")
        # Extract z position from timestamp (stored as nanoseconds)
        current_z = grid_probabilities.header.stamp.nsecs / 1e9
        belief_updater = length_belief.copy()
        new_belief_updater = np.zeros(len(length_belief), dtype=float)
        for idx, cell in enumerate(grid_probabilities.polygon.points):
            row = cell.x
            column = cell.y
            probability = cell.z
            if (int(row), int(column)) in belief_updater:
                belief_updater[(int(row), int(column))] = probability
        counter= 0
        for coordinate, value in belief_updater.items():
            new_belief_updater[counter] = value
            counter += 1

        if np.sum(new_belief_updater) == 0.0:
            rospy.logwarn("No valid belief updater found, using uniform distribution")
            new_belief_updater = np.ones(len(length_belief), dtype=float)
        new_belief_updater /= np.sum(new_belief_updater)
        
        marker_exists = True


def angle_correction(believed_position):
    print("[INFOOOOO] I am in!")
    global current_orientation, current_marker, current_z

    marker_x = checkpoints[current_marker][0]
    marker_y = checkpoints[current_marker][1]
    marker_ori = checkpoints[current_marker][2]

    distance = math.sqrt((believed_position[0] - marker_x) ** 2 + (believed_position[1] - marker_y) ** 2)
    x_global = believed_position[0] - marker_x
    
    theta_1 = math.acos(current_z / distance) if distance != 0 else 0
    theta_2 = math.acos(x_global / distance) if distance != 0 else 0

    theta = theta_2 - theta_1

    # Convert theta to degrees
    theta = math.degrees(theta)

    print(f"Theta correction: {theta} degrees, current orientation: {current_orientation}, marker orientation: {marker_ori}")

    if abs(theta) > 1:
        rospy.logwarn("Angle correction needed: %f degrees", theta)
        if theta > 0:
            # Rotate right
            Ab.setPWMA(MOTOR_PWM*CORRECTION_FACTOR); Ab.setPWMB(MOTOR_PWM)
            Ab.right(); rospy.sleep(TURN_TIME_90 * (theta / 90)); Ab.stop()
            current_orientation = (current_orientation + 1) % 4
        else:
            # Rotate left
            Ab.setPWMA(MOTOR_PWM*CORRECTION_FACTOR); Ab.setPWMB(MOTOR_PWM)
            Ab.left(); rospy.sleep(TURN_TIME_90 * (-theta / 90)); Ab.stop()
            current_orientation = (current_orientation - 1) % 4 


def main():
    global marker_exists, new_belief_updater
    rospy.init_node('qmdp_controller')

    cmd_pub = rospy.Publisher('/cmd_vel', Twist, queue_size=10)

    # Publish checkpoint poses
    marker_pub = rospy.Publisher(
        'global_locations/marker_pose', PoseArray, queue_size=10
    )
    pose_array = PoseArray()
    pose_array.header.stamp    = rospy.Time.now()
    pose_array.header.frame_id = "map"

    for x, y, ori in checkpoints:
        pose = PoseStamped().pose
        pose.position.x = x + marker_orientation_dictionary[ori][0]
        pose.position.y = y + marker_orientation_dictionary[ori][1]
        pose.position.z = ori
        pose.orientation.w = 1.0
        pose_array.poses.append(pose)
    
    # wait for subscribers
    while marker_pub.get_num_connections()==0 and not rospy.is_shutdown():
        rospy.sleep(0.1)
    marker_pub.publish(pose_array)

    rospy.Subscriber('global_locations/grid_probabilities', PolygonStamped, update_grid_probabilities)

    # ——— replannable path loop ————————————————————————————————————
    # Shutdown handler
    settings = termios.tcgetattr(sys.stdin)

    def shutdown(signum=None, frame=None):
        rospy.loginfo('Shutting down')
        Ab.stop()
        cmd_pub.publish(Twist())
        termios.tcsetattr(sys.stdin, termios.TCSADRAIN, settings)
        rospy.signal_shutdown('exit')
        sys.exit(0)

    signal.signal(signal.SIGINT,  shutdown)
    signal.signal(signal.SIGTERM, shutdown)
    believed_path = []

    waypoint = pick_waypoint()
    path     = maze.shortest_path(controller.get_believed_position(), waypoint)
    actions  = maze.coords_to_actions(path)
    coord = start
    believed_position = start

    # Wait for camera
    rospy.sleep(5.0)

    while believed_position != goal:
        # log current belief and planned target
        rospy.loginfo("Believed pos = %s → waypoint %s",
                      controller.get_believed_position(), waypoint)
        rospy.loginfo("Executing action = %s", actions[0])

        print("Marker exists:", marker_exists)
        
        # if at a checkpoint, relocalise & replan
        if marker_exists == True:
            idx = maze.coord_to_state(coord)
            controller.relocalise(new_belief_updater)
<<<<<<< HEAD

            a_idx = controller.mdp.actions.index(actions[0])
            coord = send_action(a_idx)
=======
>>>>>>> 2db24940
            believed_position = controller.get_believed_position()
            rospy.loginfo("Relocalised to %s with belief %s", believed_position, controller.belief)
            believed_path.append(believed_position)
            rospy.loginfo("[INFOOOOO] Correcting angle based on marker position")
            angle_correction(believed_position)
            a_idx = controller.mdp.actions.index(actions[0])
            coord = send_action(a_idx)
            path     = maze.shortest_path(coord, waypoint)
            actions  = maze.coords_to_actions(path)

            marker_exists = False
            rospy.sleep(1.0)

        # otherwise predict belief forward
        else:
            a_idx = controller.mdp.actions.index(actions[0])
            coord = send_action(a_idx)
            controller.predict_belief(a_idx)
            believed_path.append(controller.get_believed_position())
            path     = maze.shortest_path(coord, waypoint)
            actions  = maze.coords_to_actions(path)
            rospy.sleep(1.0)

        
    rospy.loginfo("Arrived at goal %s", goal)
    rospy.loginfo("Final believed path: %s", believed_path)
    shutdown()

if __name__ == '__main__':
    main()<|MERGE_RESOLUTION|>--- conflicted
+++ resolved
@@ -285,12 +285,6 @@
         if marker_exists == True:
             idx = maze.coord_to_state(coord)
             controller.relocalise(new_belief_updater)
-<<<<<<< HEAD
-
-            a_idx = controller.mdp.actions.index(actions[0])
-            coord = send_action(a_idx)
-=======
->>>>>>> 2db24940
             believed_position = controller.get_believed_position()
             rospy.loginfo("Relocalised to %s with belief %s", believed_position, controller.belief)
             believed_path.append(believed_position)
@@ -313,6 +307,7 @@
             path     = maze.shortest_path(coord, waypoint)
             actions  = maze.coords_to_actions(path)
             rospy.sleep(1.0)
+            rospy.sleep(1.0)
 
         
     rospy.loginfo("Arrived at goal %s", goal)
