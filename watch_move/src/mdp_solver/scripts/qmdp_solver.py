#!/usr/bin/env python3
import rospy
from geometry_msgs.msg import Twist, PoseArray, PoseStamped, Polygon, Point32, PolygonStamped
import math, signal, sys, termios
from alphabot_driver.AlphaBot import AlphaBot
from alphabot_driver.PCA9685 import PCA9685
from POMDP_simple_solver import Maze, MDP, QMDPController
import numpy as np

CELL_SIZE     = rospy.get_param('~cell_size', 0.30)      # m per cell
LINEAR_SPEED  = 0.1       # m/s
ANGULAR_SPEED = math.pi/2*1.4 # rad/s for 90°
<<<<<<< HEAD
CELL_TIME     = CELL_SIZE / LINEAR_SPEED * 0.8
TURN_TIME_90  = (math.pi/2) / ANGULAR_SPEED 
=======
CELL_TIME     = 1 #CELL_SIZE / LINEAR_SPEED
TURN_TIME_90  = (math.pi/2) / ANGULAR_SPEED * 0.9
>>>>>>> 2868ffb3
#MOTOR_PWM     = 0       # wheel PWM
MOTOR_PWM          =  12      # wheel PWM
CORRECTION_FACTOR  = 1.09 # correction factor for motor PWM to match speed

NUM_PROTECTED_MARKERS = 2

current_orientation = 0  # 0=east,1=north,2=west,3=south
current_marker = 0  # 0=right side of the square, 1=above the square, 2=left side of the square, 3=below the square
current_z = 0.0  # z coordinate of the current marker

# Hardware
Ab  = AlphaBot()
pwm = PCA9685(0x40)
pwm.setPWMFreq(50)

global wait_variable
wait_variable = True 

# Maze and checkpoints
"""
grid = [
    [1, 1, 1, 1, 1, 1, 1, 1, 1, 1, 1, 1, 1, 1, 1, 1, 1, 1, 1, 1, 1, 1, 1, 1, 1, 1],
    [1, 0, 0, 0, 0, 0, 0, 0, 0, 0, 0, 0, 0, 1, 1, 1, 1, 0, 0, 0, 0, 0, 0, 0, 0, 1],
    [1, 0, 0, 0, 0, 0, 0, 0, 0, 0, 0, 0, 0, 1, 1, 1, 1, 0, 0, 0, 0, 0, 0, 0, 0, 1],
    [1, 0, 0, 0, 0, 0, 0, 0, 0, 0, 0, 0, 0, 0, 0, 0, 0, 0, 0, 0, 0, 0, 0, 0, 0, 1],
    [1, 0, 0, 0, 0, 0, 0, 0, 0, 0, 0, 0, 0, 0, 0, 0, 0, 0, 0, 0, 0, 0, 0, 0, 0, 1],
    [1, 1, 1, 1, 1, 1, 1, 1, 1, 0, 0, 0, 0, 0, 1, 1, 1, 1, 1, 1, 0, 0, 0, 0, 0, 1],
    [1, 1, 1, 1, 1, 1, 1, 1, 1, 0, 0, 0, 0, 0, 1, 1, 1, 1, 1, 1, 0, 0, 0, 0, 0, 1],
    [1, 1, 1, 1, 1, 1, 1, 1, 1, 0, 0, 0, 0, 0, 1, 1, 1, 1, 1, 1, 0, 0, 0, 0, 0, 1],
    [1, 1, 1, 1, 1, 1, 1, 1, 1, 0, 0, 0, 0, 0, 1, 1, 1, 1, 1, 1, 0, 0, 0, 0, 0, 1],
    [1, 1, 1, 1, 1, 1, 1, 1, 1, 1, 1, 1, 1, 1, 1, 1, 1, 1, 1, 1, 1, 1, 1, 1, 1, 1]
]

start, goal = (1,1), (7,20)
checkpoints = [(1,6,0), (19,5,3), (17,13,0), (15,21,0), (7,21,1)] # Row, Column, Orientation (0: right side of the square, 1: above the square, 2: left side of the square, 3: below the square)
"""

grid = [[1, 1, 1, 1, 1, 1, 1, 1, 1, 1, 1, 1],
 [1, 0, 0, 0, 0, 1, 1, 0, 1, 0, 0, 1],
 [1, 0, 0, 0, 0, 1, 1, 0, 1, 0, 0, 1],
 [1, 1, 1, 0, 0, 0, 0, 0, 0, 0, 0, 1],
 [1, 1, 1, 0, 0, 0, 0, 1, 1, 0, 0, 1],
 [1, 1, 0, 0, 0, 0, 0, 1, 1, 0, 0, 1],
 [1, 1, 0, 1, 1, 0, 0, 0, 0, 0, 0, 1],
 [1, 1, 0, 1, 1, 0, 0, 0, 0, 0, 0, 1],
 [1, 1, 1, 1, 1, 1, 1, 1, 1, 1, 1, 1]]
start, goal = (1,1), (1,10)
checkpoints = [(1,4,0), (3,3,2), (5,3,3), (4,6,0), (4,10,0), (1,10,1)] # Row, Column, Orientation (0: right side of the square, 1: above the square, 2: left side of the square, 3: below the square)

marker_orientation_dictionary = {0: (0.5, 1), 1: (0, 0.5), 2: (0.5, 0), 3: (1, 0.5)} # Orientation to (x/row, y/column) offset for marker position or {0: (0.5, 0), 1: (0, -0.5), 2: (-0.5, 0), 3: (0, 0.5)}


# Strip orientation for the solver
checkpoints_for_maze = [tuple(cp[:2]) for cp in checkpoints]

global length_belief

# Build MDP & controller
maze       = Maze(grid, start, goal, checkpoints=checkpoints_for_maze)
length_belief = {}
for i in range (len(grid)):
    for j in range (len(grid[0])):
        if grid[i][j] == 0:
            length_belief[(i,j)] = 0.0

mdp        = MDP(maze, slip_prob=0.1, step_cost=-1,
                    goal_reward=100, gamma=0.95)
mdp.value_iteration()
controller = QMDPController(mdp)
controller.init_belief()

# Track heading for correct rotations
heading = 0  # 0=east,1=north,2=west,3=south

THRESH = controller.entropy_thresh

marker_exists = False
new_belief_updater = None


def send_action(a_idx):
    global heading, current_orientation, wait_variable
    action = controller.mdp.actions[a_idx]
    wait_variable = True
    # 1) rotate to desired heading
    desired = {'right':0,'up':1,'left':2,'down':3}[action]
    diff = (desired - heading) % 4

    if diff == 1:
        current_orientation = (current_orientation + 1) % 4
        Ab.setPWMA(MOTOR_PWM*CORRECTION_FACTOR); Ab.setPWMB(MOTOR_PWM)
        Ab.left(); rospy.sleep(TURN_TIME_90); Ab.stop()
    elif diff == 2:
        current_orientation = (current_orientation + 2) % 4
        Ab.setPWMA(MOTOR_PWM*CORRECTION_FACTOR); Ab.setPWMB(MOTOR_PWM)
        Ab.left(); rospy.sleep(TURN_TIME_90)
        Ab.left(); rospy.sleep(TURN_TIME_90); Ab.stop()
    elif diff == 3:
        current_orientation = (current_orientation - 1) % 4
        Ab.setPWMA(MOTOR_PWM*CORRECTION_FACTOR); Ab.setPWMB(MOTOR_PWM)
        Ab.right(); rospy.sleep(TURN_TIME_90); Ab.stop()
    heading = desired

    # 2) pause, then move forward one cell
    rospy.sleep(1.0)
    Ab.setPWMA(MOTOR_PWM*CORRECTION_FACTOR); Ab.setPWMB(MOTOR_PWM)
    Ab.forward(); rospy.sleep(CELL_TIME); Ab.stop()

    # 3) pause before next decision
    rospy.loginfo("Pausing for 2 s")
    rospy.sleep(2.0)

    wait_variable = False
    print(f"[INFO] Wait variable set to {wait_variable}")

    # return the *actual* coordinate (for checkpoint/goal checks)
    # here we assume perfect odometry: map heading+movement to grid:
    #   convert believed_position + action → new coord
    bp = controller.get_believed_position()
    dr, dc = {'up':(-1,0),'down':(1,0),
                'left':(0,-1),'right':(0,1)}[action]
    if grid[bp[0]+dr][bp[1]+dc] == 1:
        # if we hit a wall, stay in place
        rospy.logwarn("Bumped into wall at %s, staying in place", bp)
        return bp
        
    return (bp[0]+dr, bp[1]+dc)

def detect_checkpoint(coord):
    return coord in maze.checkpoints

def check_goal(coord):
    return coord == maze.goal

def pick_waypoint():
    if controller.belief.max() < THRESH:
        mp = controller.get_believed_position()
        cps_sorted = sorted(
            maze.checkpoints,
            key=lambda x: abs(x[0]-mp[0]) + abs(x[1]-mp[1])
        )
        return cps_sorted[0]
    return maze.goal

def belief_to_grid(belief):
    belief_grid = np.zeros((len(grid), len(grid[0])), dtype=float)
    lcounter = 0
    for i in range(len(grid)):
        for j in range(len(grid[0])):
            if grid[i][j] == 0:
                belief_grid[i][j] = belief[lcounter]
                lcounter += 1
            else:
                belief_grid[i][j] = -1.0  # Mark walls with -1
                
    return belief_grid

def update_grid_probabilities(grid_probabilities):
    print("[INFO] Wait:", wait_variable)

    if not wait_variable:
        global marker_exists, new_belief_updater, current_marker, current_z
        current_marker = int(grid_probabilities.header.frame_id)
        print(f"[INFO] Received grid probabilities for marker {current_marker}")
        # Extract z position from timestamp (stored as nanoseconds)
        current_z = grid_probabilities.header.stamp.nsecs / 1e9
        belief_updater = length_belief.copy()
        new_belief_updater = np.zeros(len(length_belief), dtype=float)
        for idx, cell in enumerate(grid_probabilities.polygon.points):
            row = cell.x
            column = cell.y
            probability = cell.z
            if (int(row), int(column)) in belief_updater:
                belief_updater[(int(row), int(column))] = probability
        counter= 0
        for coordinate, value in belief_updater.items():
            new_belief_updater[counter] = value
            counter += 1

        if np.sum(new_belief_updater) == 0.0:
            rospy.logwarn("No valid belief updater found, using uniform distribution")
            new_belief_updater = np.ones(len(length_belief), dtype=float)
        new_belief_updater /= np.sum(new_belief_updater)
        
        marker_exists = True

# 
# def angle_correction(believed_position):
#     global current_orientation, current_marker, current_z
# 
#     marker_x = checkpoints[current_marker - NUM_PROTECTED_MARKERS][0]
#     marker_y = checkpoints[current_marker - NUM_PROTECTED_MARKERS][1]
#     marker_ori = checkpoints[current_marker - NUM_PROTECTED_MARKERS][2]
# 
#     distance = math.sqrt((believed_position[0] - marker_x) ** 2 + (believed_position[1] - marker_y) ** 2)
#     x_global = believed_position[0] - marker_x - 0.5
# 
#     print(f"Current_z: {current_z}, Distance to marker: {distance}, x_global: {x_global}, Current orientation: {current_orientation}, Marker orientation: {marker_ori}")
# 
#     theta_1 = math.acos(current_z / distance) if distance != 0 else 0
#     theta_2 = math.acos(x_global / distance) if distance != 0 else 0
# 
#     theta = theta_2 - theta_1
# 
#     # Convert theta to degrees
#     theta = math.degrees(theta)
#     theta = ((current_orientation - marker_ori) % 4) * 90 + theta
# 
#     if theta > 180:
#         theta -= 360
#     elif theta < -180:
#         theta += 360
# 
#     print(f"Theta correction: {theta} degrees, current orientation: {current_orientation}, marker orientation: {marker_ori}. Theta1: {math.degrees(theta_1)}, Theta2: {math.degrees(theta_2)}")
# 
#     if abs(theta) > 5:
#         rospy.logwarn("Angle correction needed: %f degrees", theta)
#         if theta > 0:
#             # Rotate right
#             Ab.setPWMA(MOTOR_PWM*CORRECTION_FACTOR); Ab.setPWMB(MOTOR_PWM)
#             Ab.right(); rospy.sleep(TURN_TIME_90 * (theta / 90)); Ab.stop()
#         else:
#             # Rotate left
#             Ab.setPWMA(MOTOR_PWM*CORRECTION_FACTOR); Ab.setPWMB(MOTOR_PWM)
#             Ab.left(); rospy.sleep(TURN_TIME_90 * (-theta / 90)); Ab.stop()
# 

def main():
    global marker_exists, new_belief_updater
    rospy.init_node('qmdp_controller')
    
    # Open files for writing
    belief_file = open("belief_positions.txt", "w")
    most_likely_file = open("most_likely_positions.txt", "w")
    actions_file = open("actions_taken.txt", "w")
    entropy_file = open("entropy_values.txt", "w")
    
    cmd_pub = rospy.Publisher('/cmd_vel', Twist, queue_size=10)

    # Publish checkpoint poses
    marker_pub = rospy.Publisher(
        'global_locations/marker_pose', PoseArray, queue_size=10
    )
    pose_array = PoseArray()
    pose_array.header.stamp    = rospy.Time.now()
    pose_array.header.frame_id = "map"

    for x, y, ori in checkpoints:
        pose = PoseStamped().pose
        pose.position.x = x + marker_orientation_dictionary[ori][0]
        pose.position.y = y + marker_orientation_dictionary[ori][1]
        pose.position.z = ori
        pose.orientation.w = 1.0
        pose_array.poses.append(pose)
    
    # wait for subscribers
    while marker_pub.get_num_connections()==0 and not rospy.is_shutdown():
        rospy.sleep(0.1)
    marker_pub.publish(pose_array)

    rospy.Subscriber('global_locations/grid_probabilities', PolygonStamped, update_grid_probabilities)

    # ——— replannable path loop ————————————————————————————————————
    # Shutdown handler
    settings = termios.tcgetattr(sys.stdin)

    def shutdown(signum=None, frame=None):
        rospy.loginfo('Shutting down')
        Ab.stop()
        cmd_pub.publish(Twist())
        termios.tcsetattr(sys.stdin, termios.TCSADRAIN, settings)
        rospy.signal_shutdown('exit')
        sys.exit(0)

    signal.signal(signal.SIGINT,  shutdown)
    signal.signal(signal.SIGTERM, shutdown)
    believed_path = []

    waypoint = goal
    path     = maze.shortest_path(controller.get_believed_position(), waypoint)
    actions  = maze.coords_to_actions(path)
    coord = start
    believed_position = start
    entropy_bot = controller.belief_entropy()

    # Wait for camera
    rospy.sleep(5.0)

    while believed_position != goal:
        # Debug: Check if believed position is valid
        current_believed_pos = controller.get_believed_position()
        if grid[current_believed_pos[0]][current_believed_pos[1]] == 1:
            rospy.logerr("ERROR: Believed position %s is in a WALL! This should never happen!", current_believed_pos)
            rospy.loginfo("Current belief distribution: %s", controller.belief)
            # Force belief to start position to recover
            controller.init_belief()
            current_believed_pos = controller.get_believed_position()
            rospy.loginfo("Reset belief to start position: %s", current_believed_pos)
        
        # Plan path from current believed position
        waypoint = goal
        path = maze.shortest_path(current_believed_pos, waypoint)
        actions = maze.coords_to_actions(path)
        
        # Debug: Check if path planning failed
        if not path:
            rospy.logerr("ERROR: No path found from %s to %s!", current_believed_pos, waypoint)
            rospy.loginfo("Maze start: %s, goal: %s", maze.start, maze.goal)
            break
        if not actions:
            rospy.logerr("ERROR: No actions generated from path %s!", path)
            break
            
        # log current belief and planned target
        belief_list = controller.belief
        belief_grid = belief_to_grid(belief_list)
        belief_file.write(f"{belief_grid}\n\n")
        most_likely_file.write(f"{controller.get_believed_position()}\n")
        actions_file.write(f"{actions[0]}\n")
        entropy_file.write(f"{entropy_bot}\n")
        rospy.loginfo("Believed pos = %s → waypoint %s",
                      current_believed_pos, waypoint)
        rospy.loginfo("Executing action = %s", actions[0])

        print("Marker exists:", marker_exists)
        # if at a checkpoint, relocalise & replan
        if marker_exists == True:
            idx = maze.coord_to_state(coord)
            rospy.loginfo("Previous belief: \n%s\n", belief_grid)
            rospy.loginfo("Marker belief: %s",belief_to_grid(new_belief_updater))
            believed_position = controller.get_believed_position()
            controller.relocalise(new_belief_updater)
            rospy.loginfo("Relocalised to %s with belief %s", believed_position, controller.belief)
            believed_path.append(believed_position)
            rospy.loginfo("[INFOOOOO] Correcting angle based on marker position")
            # angle_correction(believed_position)
            a_idx = controller.mdp.actions.index(actions[0])
            coord = send_action(a_idx)
            path     = maze.shortest_path(coord, waypoint)
            actions  = maze.coords_to_actions(path)
            entropy_bot = controller.belief_entropy()

            marker_exists = False
            rospy.sleep(1.0)

        # otherwise predict belief forward
        else:
            a_idx = controller.mdp.actions.index(actions[0])
            coord = send_action(a_idx)
            controller.predict_belief(a_idx)
            
            # Update coord to match the updated belief position
            coord = controller.get_believed_position()
            believed_path.append(coord)
            
            waypoint = pick_waypoint()
            path     = maze.shortest_path(coord, waypoint)
            actions  = maze.coords_to_actions(path)
            entropy_bot = controller.belief_entropy()
            rospy.sleep(1.0)
            rospy.sleep(1.0)

        
    rospy.loginfo("Arrived at goal %s", goal)
    rospy.loginfo("Final believed path: %s", believed_path)
    belief_file.close()
    most_likely_file.close()
    actions_file.close()
    entropy_file.close()
    shutdown()

if __name__ == '__main__':
    main()<|MERGE_RESOLUTION|>--- conflicted
+++ resolved
@@ -10,13 +10,8 @@
 CELL_SIZE     = rospy.get_param('~cell_size', 0.30)      # m per cell
 LINEAR_SPEED  = 0.1       # m/s
 ANGULAR_SPEED = math.pi/2*1.4 # rad/s for 90°
-<<<<<<< HEAD
 CELL_TIME     = CELL_SIZE / LINEAR_SPEED * 0.8
 TURN_TIME_90  = (math.pi/2) / ANGULAR_SPEED 
-=======
-CELL_TIME     = 1 #CELL_SIZE / LINEAR_SPEED
-TURN_TIME_90  = (math.pi/2) / ANGULAR_SPEED * 0.9
->>>>>>> 2868ffb3
 #MOTOR_PWM     = 0       # wheel PWM
 MOTOR_PWM          =  12      # wheel PWM
 CORRECTION_FACTOR  = 1.09 # correction factor for motor PWM to match speed
