#!/usr/bin/env python3
import rospy
from geometry_msgs.msg import Twist, PoseArray, PoseStamped, Polygon, Point32, PolygonStamped
import math, signal, sys, termios
from alphabot_driver.AlphaBot import AlphaBot
from alphabot_driver.PCA9685 import PCA9685
from POMDP_simple_solver import Maze, MDP, QMDPController
import numpy as np

CELL_SIZE     = rospy.get_param('~cell_size', 0.30)      # m per cell
LINEAR_SPEED  = 0.1       # m/s
ANGULAR_SPEED = math.pi/2*1.4 # rad/s for 90°
CELL_TIME     = CELL_SIZE / LINEAR_SPEED
TURN_TIME_90  = (math.pi/2) / ANGULAR_SPEED * 0.9
#MOTOR_PWM     = 0       # wheel PWM
MOTOR_PWM     = 9.5       # wheel PWM
CORRECTION_FACTOR = 1.12 # correction factor for motor PWM to match speed

NUM_PROTECTED_MARKERS = 2

current_orientation = 0  # 0=east,1=north,2=west,3=south
current_marker = 0  # 0=right side of the square, 1=above the square, 2=left side of the square, 3=below the square
current_z = 0.0  # z coordinate of the current marker

# Hardware
Ab  = AlphaBot()
pwm = PCA9685(0x40)
pwm.setPWMFreq(50)

global wait_variable
wait_variable = True 

# Maze and checkpoints
grid = [
    [1, 1, 1, 1, 1, 1, 1, 1, 1, 1, 1, 1, 1, 1, 1, 1, 1, 1, 1, 1, 1, 1, 1, 1],
    [1, 0, 0, 0, 0, 0, 0, 1, 1, 1, 0, 0, 0, 0, 1, 1, 1, 1, 1, 1, 1, 1, 1, 1],
    [1, 1, 1, 1, 1, 0, 0, 1, 1, 1, 0, 0, 0, 0, 1, 1, 1, 1, 1, 1, 1, 1, 1, 1],
    [1, 1, 1, 1, 1, 0, 0, 1, 1, 1, 0, 0, 0, 0, 1, 1, 1, 1, 1, 1, 1, 1, 1, 1],
    [1, 1, 1, 1, 1, 0, 0, 1, 1, 1, 1, 1, 0, 0, 1, 1, 1, 1, 1, 1, 1, 1, 1, 1],
    [1, 1, 1, 1, 1, 0, 0, 1, 1, 1, 1, 1, 0, 0, 1, 1, 1, 1, 1, 1, 1, 1, 1, 1],
    [1, 1, 1, 0, 0, 0, 0, 1, 1, 1, 1, 1, 0, 0, 1, 1, 1, 1, 1, 1, 1, 1, 1, 1],
    [1, 1, 1, 0, 0, 0, 0, 1, 1, 1, 1, 1, 0, 0, 1, 1, 1, 1, 1, 1, 0, 0, 0, 1],
    [1, 1, 1, 0, 0, 0, 0, 1, 1, 1, 1, 1, 0, 0, 1, 1, 1, 1, 1, 1, 0, 0, 0, 1],
    [1, 1, 1, 0, 0, 0, 0, 1, 1, 1, 1, 1, 0, 0, 1, 1, 1, 1, 1, 1, 0, 0, 1, 1],
    [1, 1, 1, 0, 0, 0, 0, 1, 1, 1, 1, 1, 0, 0, 1, 1, 1, 1, 1, 1, 0, 0, 1, 1],
    [1, 1, 1, 0, 0, 0, 0, 1, 1, 1, 1, 1, 0, 0, 1, 1, 1, 1, 1, 1, 0, 0, 1, 1],
    [1, 1, 1, 0, 0, 0, 0, 1, 1, 1, 1, 1, 0, 0, 1, 1, 1, 1, 1, 1, 0, 0, 1, 1],
    [1, 1, 1, 0, 0, 0, 0, 1, 1, 1, 1, 1, 0, 0, 1, 1, 1, 1, 1, 1, 0, 0, 1, 1],
    [1, 1, 1, 0, 0, 0, 0, 1, 1, 1, 1, 1, 0, 0, 1, 1, 1, 1, 1, 1, 0, 0, 1, 1],
    [1, 1, 1, 0, 0, 0, 0, 1, 1, 1, 1, 1, 0, 0, 0, 0, 0, 0, 0, 0, 0, 0, 1, 1],
    [1, 1, 1, 0, 0, 0, 0, 0, 0, 0, 0, 0, 0, 0, 1, 1, 0, 0, 0, 0, 0, 1, 1, 1],
    [1, 1, 1, 0, 0, 0, 0, 0, 0, 0, 0, 0, 0, 0, 1, 1, 0, 0, 0, 0, 0, 1, 1, 1],
    [1, 1, 1, 0, 0, 0, 0, 0, 0, 0, 0, 0, 0, 0, 1, 1, 0, 0, 0, 0, 0, 1, 1, 1],
    [1, 1, 1, 0, 0, 0, 0, 0, 0, 0, 0, 0, 0, 0, 0, 0, 0, 0, 0, 0, 0, 1, 1, 1],
    [1, 1, 1, 0, 1, 1, 1, 0, 0, 0, 0, 0, 0, 0, 0, 0, 0, 0, 0, 0, 0, 1, 1, 1],
    [1, 1, 1, 0, 1, 1, 1, 0, 0, 0, 0, 0, 0, 0, 0, 0, 0, 0, 0, 1, 1, 1, 1, 1],
    [1, 1, 1, 1, 1, 1, 1, 1, 1, 1, 1, 1, 1, 1, 1, 1, 1, 1, 1, 1, 1, 1, 1, 1]
]

start, goal = (1,1), (7,20)
checkpoints = [(1,6,0), (19,5,3), (17,13,0), (15,21,0), (7,21,1)] # Row, Column, Orientation (0: right side of the square, 1: above the square, 2: left side of the square, 3: below the square)

marker_orientation_dictionary = {0: (0.5, 1), 1: (0, 0.5), 2: (0.5, 0), 3: (1, 0.5)} # Orientation to (x/row, y/column) offset for marker position or {0: (0.5, 0), 1: (0, -0.5), 2: (-0.5, 0), 3: (0, 0.5)}


# Strip orientation for the solver
checkpoints_for_maze = [tuple(cp[:2]) for cp in checkpoints]

global length_belief

# Build MDP & controller
maze       = Maze(grid, start, goal, checkpoints=checkpoints_for_maze)
length_belief = {}
for i in range (len(grid)):
    for j in range (len(grid[0])):
        if grid[i][j] == 0:
            length_belief[(i,j)] = 0.0

mdp        = MDP(maze, slip_prob=0.1, step_cost=-1,
                    goal_reward=100, gamma=0.95)
mdp.value_iteration()
controller = QMDPController(mdp)
controller.init_belief()

# Track heading for correct rotations
heading = 0  # 0=east,1=north,2=west,3=south

THRESH = controller.entropy_thresh

marker_exists = False
new_belief_updater = None


def send_action(a_idx):
    global heading, current_orientation, wait_variable
    action = controller.mdp.actions[a_idx]
    wait_variable = True
    # 1) rotate to desired heading
    desired = {'right':0,'up':1,'left':2,'down':3}[action]
    diff = (desired - heading) % 4

    if diff == 1:
        current_orientation = (current_orientation + 1) % 4
        Ab.setPWMA(MOTOR_PWM*CORRECTION_FACTOR); Ab.setPWMB(MOTOR_PWM)
        Ab.left(); rospy.sleep(TURN_TIME_90); Ab.stop()
    elif diff == 2:
        current_orientation = (current_orientation + 2) % 4
        Ab.setPWMA(MOTOR_PWM*CORRECTION_FACTOR); Ab.setPWMB(MOTOR_PWM)
        Ab.left(); rospy.sleep(TURN_TIME_90)
        Ab.left(); rospy.sleep(TURN_TIME_90); Ab.stop()
    elif diff == 3:
        current_orientation = (current_orientation - 1) % 4
        Ab.setPWMA(MOTOR_PWM*CORRECTION_FACTOR); Ab.setPWMB(MOTOR_PWM)
        Ab.right(); rospy.sleep(TURN_TIME_90); Ab.stop()
    heading = desired

    # 2) pause, then move forward one cell
    rospy.sleep(1.0)
    Ab.setPWMA(MOTOR_PWM*CORRECTION_FACTOR); Ab.setPWMB(MOTOR_PWM)
    Ab.forward(); rospy.sleep(CELL_TIME); Ab.stop()

    # 3) pause before next decision
    rospy.loginfo("Pausing for 2 s")
    rospy.sleep(2.0)

    wait_variable = False
    print(f"[INFO] Wait variable set to {wait_variable}")

    # return the *actual* coordinate (for checkpoint/goal checks)
    # here we assume perfect odometry: map heading+movement to grid:
    #   convert believed_position + action → new coord
    bp = controller.get_believed_position()
    dr, dc = {'up':(-1,0),'down':(1,0),
                'left':(0,-1),'right':(0,1)}[action]
    if grid[bp[0]+dr][bp[1]+dc] == 1:
        # if we hit a wall, stay in place
        rospy.logwarn("Bumped into wall at %s, staying in place", bp)
        return bp
        
    return (bp[0]+dr, bp[1]+dc)

def detect_checkpoint(coord):
    return coord in maze.checkpoints

def check_goal(coord):
    return coord == maze.goal

def pick_waypoint():
    if controller.belief.max() < THRESH:
        mp = controller.get_believed_position()
        cps_sorted = sorted(
            maze.checkpoints,
            key=lambda x: abs(x[0]-mp[0]) + abs(x[1]-mp[1])
        )
        return cps_sorted[0]
    return maze.goal

def belief_to_grid(belief):
    belief_grid = np.zeros((len(grid), len(grid[0])), dtype=float)
    lcounter = 0
    for i in range(len(grid)):
        for j in range(len(grid[0])):
            if grid[i][j] == 0:
                belief_grid[i][j] = belief[lcounter]
                lcounter += 1
            else:
                belief_grid[i][j] = -1.0  # Mark walls with -1
                
    return belief_grid

def update_grid_probabilities(grid_probabilities):
    print("[INFO] Wait:", wait_variable)

    if not wait_variable:
        global marker_exists, new_belief_updater, current_marker, current_z
        current_marker = int(grid_probabilities.header.frame_id)
        print(f"[INFO] Received grid probabilities for marker {current_marker}")
        # Extract z position from timestamp (stored as nanoseconds)
        current_z = grid_probabilities.header.stamp.nsecs / 1e9
        belief_updater = length_belief.copy()
        new_belief_updater = np.zeros(len(length_belief), dtype=float)
        for idx, cell in enumerate(grid_probabilities.polygon.points):
            row = cell.x
            column = cell.y
            probability = cell.z
            if (int(row), int(column)) in belief_updater:
                belief_updater[(int(row), int(column))] = probability
        counter= 0
        for coordinate, value in belief_updater.items():
            new_belief_updater[counter] = value
            counter += 1

        if np.sum(new_belief_updater) == 0.0:
            rospy.logwarn("No valid belief updater found, using uniform distribution")
            new_belief_updater = np.ones(len(length_belief), dtype=float)
        new_belief_updater /= np.sum(new_belief_updater)
        
        marker_exists = True

# 
# def angle_correction(believed_position):
#     global current_orientation, current_marker, current_z
# 
#     marker_x = checkpoints[current_marker - NUM_PROTECTED_MARKERS][0]
#     marker_y = checkpoints[current_marker - NUM_PROTECTED_MARKERS][1]
#     marker_ori = checkpoints[current_marker - NUM_PROTECTED_MARKERS][2]
# 
#     distance = math.sqrt((believed_position[0] - marker_x) ** 2 + (believed_position[1] - marker_y) ** 2)
#     x_global = believed_position[0] - marker_x - 0.5
# 
#     print(f"Current_z: {current_z}, Distance to marker: {distance}, x_global: {x_global}, Current orientation: {current_orientation}, Marker orientation: {marker_ori}")
# 
#     theta_1 = math.acos(current_z / distance) if distance != 0 else 0
#     theta_2 = math.acos(x_global / distance) if distance != 0 else 0
# 
#     theta = theta_2 - theta_1
# 
#     # Convert theta to degrees
#     theta = math.degrees(theta)
#     theta = ((current_orientation - marker_ori) % 4) * 90 + theta
# 
#     if theta > 180:
#         theta -= 360
#     elif theta < -180:
#         theta += 360
# 
#     print(f"Theta correction: {theta} degrees, current orientation: {current_orientation}, marker orientation: {marker_ori}. Theta1: {math.degrees(theta_1)}, Theta2: {math.degrees(theta_2)}")
# 
#     if abs(theta) > 5:
#         rospy.logwarn("Angle correction needed: %f degrees", theta)
#         if theta > 0:
#             # Rotate right
#             Ab.setPWMA(MOTOR_PWM*CORRECTION_FACTOR); Ab.setPWMB(MOTOR_PWM)
#             Ab.right(); rospy.sleep(TURN_TIME_90 * (theta / 90)); Ab.stop()
#         else:
#             # Rotate left
#             Ab.setPWMA(MOTOR_PWM*CORRECTION_FACTOR); Ab.setPWMB(MOTOR_PWM)
#             Ab.left(); rospy.sleep(TURN_TIME_90 * (-theta / 90)); Ab.stop()
# 

def main():
    global marker_exists, new_belief_updater
    rospy.init_node('qmdp_controller')
    
    # Open files for writing
    belief_file = open("belief_positions.txt", "w")
    most_likely_file = open("most_likely_positions.txt", "w")
    actions_file = open("actions_taken.txt", "w")
    entropy_file = open("entropy_values.txt", "w")
    
    cmd_pub = rospy.Publisher('/cmd_vel', Twist, queue_size=10)

    # Publish checkpoint poses
    marker_pub = rospy.Publisher(
        'global_locations/marker_pose', PoseArray, queue_size=10
    )
    pose_array = PoseArray()
    pose_array.header.stamp    = rospy.Time.now()
    pose_array.header.frame_id = "map"

    for x, y, ori in checkpoints:
        pose = PoseStamped().pose
        pose.position.x = x + marker_orientation_dictionary[ori][0]
        pose.position.y = y + marker_orientation_dictionary[ori][1]
        pose.position.z = ori
        pose.orientation.w = 1.0
        pose_array.poses.append(pose)
    
    # wait for subscribers
    while marker_pub.get_num_connections()==0 and not rospy.is_shutdown():
        rospy.sleep(0.1)
    marker_pub.publish(pose_array)

    rospy.Subscriber('global_locations/grid_probabilities', PolygonStamped, update_grid_probabilities)

    # ——— replannable path loop ————————————————————————————————————
    # Shutdown handler
    settings = termios.tcgetattr(sys.stdin)

    def shutdown(signum=None, frame=None):
        rospy.loginfo('Shutting down')
        Ab.stop()
        cmd_pub.publish(Twist())
        termios.tcsetattr(sys.stdin, termios.TCSADRAIN, settings)
        rospy.signal_shutdown('exit')
        sys.exit(0)

    signal.signal(signal.SIGINT,  shutdown)
    signal.signal(signal.SIGTERM, shutdown)
    believed_path = []

    waypoint = goal
    path     = maze.shortest_path(controller.get_believed_position(), waypoint)
    actions  = maze.coords_to_actions(path)
    coord = start
    believed_position = start
    entropy_bot = controller.belief_entropy()

    # Wait for camera
    rospy.sleep(5.0)

    while believed_position != goal:
        # Debug: Check if believed position is valid
        current_believed_pos = controller.get_believed_position()
        if grid[current_believed_pos[0]][current_believed_pos[1]] == 1:
            rospy.logerr("ERROR: Believed position %s is in a WALL! This should never happen!", current_believed_pos)
            rospy.loginfo("Current belief distribution: %s", controller.belief)
            # Force belief to start position to recover
            controller.init_belief()
            current_believed_pos = controller.get_believed_position()
            rospy.loginfo("Reset belief to start position: %s", current_believed_pos)
        
        # Plan path from current believed position
        waypoint = goal
        path = maze.shortest_path(current_believed_pos, waypoint)
        actions = maze.coords_to_actions(path)
        
        # Debug: Check if path planning failed
        if not path:
            rospy.logerr("ERROR: No path found from %s to %s!", current_believed_pos, waypoint)
            rospy.loginfo("Maze start: %s, goal: %s", maze.start, maze.goal)
            break
        if not actions:
            rospy.logerr("ERROR: No actions generated from path %s!", path)
            break
            
        # log current belief and planned target
<<<<<<< HEAD
        belief_list = controller.belief
        belief_grid = belief_to_grid(belief_list)
        belief_file.write(f"{belief_grid}\n\n")
        most_likely_file.write(f"{controller.get_believed_position()}\n")
=======
        belief_list = controller.belief.flatten().tolist()
        belief_file.write(f"{belief_list}\n")
        most_likely_file.write(f"{current_believed_pos}\n")
>>>>>>> e11c3c52
        actions_file.write(f"{actions[0]}\n")
        entropy_file.write(f"{entropy_bot}\n")
        rospy.loginfo("Believed pos = %s → waypoint %s",
                      current_believed_pos, waypoint)
        rospy.loginfo("Executing action = %s", actions[0])

        print("Marker exists:", marker_exists)
        # if at a checkpoint, relocalise & replan
        if marker_exists == True:
            idx = maze.coord_to_state(coord)
<<<<<<< HEAD
            rospy.loginfo("Previous belief: \n%s\n", belief_grid)
            rospy.loginfo("Marker belief: %s",belief_to_grid(new_belief_updater))
=======
            rospy.loginfo("Previous belief: %s", controller.belief)
            rospy.loginfo("Marker belief: %s", belief_to_grid(new_belief_updater))
            controller.relocalise(new_belief_updater)
>>>>>>> e11c3c52
            believed_position = controller.get_believed_position()
            controller.relocalise(new_belief_updater)
            rospy.loginfo("Relocalised to %s with belief %s", believed_position, controller.belief)
            believed_path.append(believed_position)
            rospy.loginfo("[INFOOOOO] Correcting angle based on marker position")
            # angle_correction(believed_position)
            a_idx = controller.mdp.actions.index(actions[0])
            coord = send_action(a_idx)
            path     = maze.shortest_path(coord, waypoint)
            actions  = maze.coords_to_actions(path)
            entropy_bot = controller.belief_entropy()

            marker_exists = False
            rospy.sleep(1.0)

        # otherwise predict belief forward
        else:
            a_idx = controller.mdp.actions.index(actions[0])
            coord = send_action(a_idx)
            controller.predict_belief(a_idx)
            
            # Update coord to match the updated belief position
            coord = controller.get_believed_position()
            believed_path.append(coord)
            
            waypoint = pick_waypoint()
            path     = maze.shortest_path(coord, waypoint)
            actions  = maze.coords_to_actions(path)
            entropy_bot = controller.belief_entropy()
            rospy.sleep(1.0)
            rospy.sleep(1.0)

        
    rospy.loginfo("Arrived at goal %s", goal)
    rospy.loginfo("Final believed path: %s", believed_path)
    belief_file.close()
    most_likely_file.close()
    actions_file.close()
    entropy_file.close()
    shutdown()

if __name__ == '__main__':
    main()<|MERGE_RESOLUTION|>--- conflicted
+++ resolved
@@ -325,16 +325,10 @@
             break
             
         # log current belief and planned target
-<<<<<<< HEAD
         belief_list = controller.belief
         belief_grid = belief_to_grid(belief_list)
         belief_file.write(f"{belief_grid}\n\n")
         most_likely_file.write(f"{controller.get_believed_position()}\n")
-=======
-        belief_list = controller.belief.flatten().tolist()
-        belief_file.write(f"{belief_list}\n")
-        most_likely_file.write(f"{current_believed_pos}\n")
->>>>>>> e11c3c52
         actions_file.write(f"{actions[0]}\n")
         entropy_file.write(f"{entropy_bot}\n")
         rospy.loginfo("Believed pos = %s → waypoint %s",
@@ -345,14 +339,8 @@
         # if at a checkpoint, relocalise & replan
         if marker_exists == True:
             idx = maze.coord_to_state(coord)
-<<<<<<< HEAD
             rospy.loginfo("Previous belief: \n%s\n", belief_grid)
             rospy.loginfo("Marker belief: %s",belief_to_grid(new_belief_updater))
-=======
-            rospy.loginfo("Previous belief: %s", controller.belief)
-            rospy.loginfo("Marker belief: %s", belief_to_grid(new_belief_updater))
-            controller.relocalise(new_belief_updater)
->>>>>>> e11c3c52
             believed_position = controller.get_believed_position()
             controller.relocalise(new_belief_updater)
             rospy.loginfo("Relocalised to %s with belief %s", believed_position, controller.belief)
