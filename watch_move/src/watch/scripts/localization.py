--- conflicted
+++ resolved
@@ -193,12 +193,7 @@
 
             # Create Polygon message to publish probabilities
             probability_map = Polygon()
-<<<<<<< HEAD
-            probability_map.header = Header()
-
-=======
-            
->>>>>>> b3f5bffc
+            
             for i in np.linspace(i_min, i_max, num = i_max - i_min +1):
                 for j in np.linspace(j_min, j_max, num = j_max - j_min +1):
                     cell_box = box(i, j, i+1, j+1)
