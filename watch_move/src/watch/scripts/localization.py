#!/usr/bin/env python3
import rospy
import numpy as np
import math
from geometry_msgs.msg import PoseStamped, PoseArray, Polygon, Point32, PolygonStamped
from std_msgs.msg import Header
from shapely.geometry import box, Polygon as ShapelyPolygon
from shapely.ops import unary_union


def annular_sector(center, r_inner, r_outer, angle_start, angle_end, num_points=100):
    """Create a shapely Polygon representing an annular sector."""
    cx, cy = center
    # Handle angle wrapping if angle_end < angle_start
    if angle_end < angle_start:
        angle_end += 360
    rospy.loginfo("angles = %s , %s", angle_start, angle_end)

    
    angles = np.linspace(np.radians(angle_start), np.radians(angle_end), num_points)
    outer = [(cx + r_outer*np.cos(a), cy + r_outer*np.sin(a)) for a in angles]
    inner = [(cx + r_inner*np.cos(a), cy + r_inner*np.sin(a)) for a in angles[::-1]]
    return ShapelyPolygon(outer + inner)

# Number of protected markers (can be overridden via ROS parameter in launch file)
NUM_PROTECTED_MARKERS = rospy.get_param('~num_protected_markers', 2)

# Protected markers id list (can be overridden via ROS parameter in launch file)
PROTECTED_MARKERS = rospy.get_param('~protected_markers', [0, 1])

# Get cell size from ROS parameter (default 0.25 meters)
CELL_SIZE = rospy.get_param('~cell_size', 0.25)  # meters per cell

RADIUS_N_STD_DEV = rospy.get_param('~radius_n_std_dev', 2)

# Get number of frames to average from ROS parameter (default 10)
NUM_FRAMES_TO_AVERAGE = rospy.get_param('~num_frames_to_average', 10)

# Minimum distance error to consider
#MEASUREMENT_ERROR = 0.020 # meters
MEASUREMENT_ERROR = 0.10 # meters

MIN_DISTANCE_ERROR = MEASUREMENT_ERROR / CELL_SIZE  # in cell units, e.g. 0.010m / 0.25m = 0.04 cells


class RobotLocalizer:
    def __init__(self):
        rospy.init_node('grid_probabilities_publisher', anonymous=True)
        
        # Publishers
        self.grid_prob_pub = rospy.Publisher('global_locations/grid_probabilities', PolygonStamped, queue_size=10)
        
        # Data storage
        self.global_markers = {}  # marker_id -> (x, y, orientation) in world coordinates
        self.protected_marker_positions = {}  # marker_id -> (x, y) for protected markers
        # self.robot_observations = {}  # marker_id -> (x, y, z) robot's observation of marker
        self.distances = {}  # marker_id -> list of [distance, timestamp] pairs
        
        # Initialize protected marker positions (you can modify these as needed)
        # For now, setting some default positions - you should update these with actual positions
        for marker_id in PROTECTED_MARKERS:
            self.protected_marker_positions[marker_id] = (0.0, 0.0)  # Default to origin
            rospy.loginfo(f"Protected marker {marker_id} initialized at (0.0, 0.0) - update as needed")
        
        # Robot pose estimate
        self.robot_pose = PoseStamped()
        self.robot_pose.header.frame_id = "map"
        
        # Subscribers
        rospy.Subscriber('global_locations/marker_pose', PoseArray, self.global_markers_callback)
        rospy.Subscriber('aruco/marker_pose', PoseStamped, self.aruco_marker_callback)
        rospy.loginfo("Robot localizer initialized. Waiting for marker data...")


    def global_markers_callback(self, msg):
        """
        Callback for global marker positions (world coordinates)
        Assumes marker IDs are encoded somehow - for now using index as ID
        Orientation is encoded in z coordinate: 0=right, 1=top, 2=left, 3=bottom
        """
        self.global_markers.clear()
        for i, pose in enumerate(msg.poses):
            marker_id = i + NUM_PROTECTED_MARKERS
            # Extract orientation from z coordinate (encoded as 0=right, 1=top, 2=left, 3=bottom)
            orientation = int(pose.position.z)
            self.global_markers[marker_id] = (pose.position.x, pose.position.y, orientation)
            rospy.loginfo(f"Updated global marker {marker_id}: pos=({pose.position.x:.3f}, {pose.position.y:.3f}), orientation={orientation}")
        rospy.loginfo(f"Updated global marker positions: {len(self.global_markers)} markers")


    def aruco_marker_callback(self, msg):
        """
        Callback for ArUco marker detections (robot camera frame)
        Marker ID is encoded in frame_id as "aruco_marker_{id}"
        """
        try:
            # Extract marker ID from frame_id
            frame_parts = msg.header.frame_id.split('_')
            if len(frame_parts) == 3 and frame_parts[0] == "aruco" and frame_parts[1] == "marker":
                marker_id = int(frame_parts[2])
            else:
                rospy.logwarn(f"Invalid frame_id format: {msg.header.frame_id}")
                return

            # Store robot's observation of this marker
            # self.robot_observations[marker_id] = (
            #      msg.pose.position.x,
            #      msg.pose.position.y, 
            #      msg.pose.position.z
            # )
            timestamp = msg.header.stamp

            # Compute distance for grid probabilities
            x_cell_normalized = msg.pose.position.x / CELL_SIZE
            z_cell_normalized = msg.pose.position.z / CELL_SIZE

            distance = math.sqrt(x_cell_normalized * x_cell_normalized + z_cell_normalized * z_cell_normalized)

            if marker_id in self.distances and self.distances[marker_id]:
                last_ts = self.distances[marker_id][-1][1]
                if timestamp - last_ts > rospy.Duration(1.0) and len(self.distances[marker_id]) < NUM_FRAMES_TO_AVERAGE:
                    # Reset distances if last timestamp is too old
                    self.distances[marker_id] = []

            if marker_id not in self.distances:
                self.distances[marker_id] = []

            self.distances[marker_id].append([distance, timestamp, msg.pose.position.z])

            if len(self.distances[marker_id]) == NUM_FRAMES_TO_AVERAGE:
                # Compute grid probabilities based on this marker observation
                self.grid_probabilities(marker_id)
                self.distances[marker_id].clear()  # Reset distances after processing

        except (ValueError, IndexError) as e:
            rospy.logerr(f"Error parsing marker ID: {e}")
    
   
    def discrete_orientation_to_yaw(self, discrete_orientation):
        """
        Convert discrete orientation to yaw angle in radians
        0=right (0°), 1=top (90°), 2=left (180°), 3=bottom (270°)
        """
        return discrete_orientation * math.pi / 2
    

    def yaw_to_quaternion(self, yaw):
        """
        Convert yaw angle to quaternion
        """
        return {
            'x': 0.0,
            'y': 0.0,
            'z': math.sin(yaw / 2.0),
            'w': math.cos(yaw / 2.0)
        }
    
    
    def grid_probabilities(self, observed_marker_id):
        """
        Compute robot pose based on observed marker ID and distance
        
        Args:
            observed_marker_id: ID of the observed marker
        
        Output:
            Publishes a Polygon message where each Point32 contains:
                - x: row coordinate
                - y: column coordinate  
                - z: probability of being in that cell
        """

        rospy.loginfo(f"[INFO] Computing grid probabilities for observed marker {observed_marker_id}")

        # Check if marker is in global markers and is not a protected marker
        if observed_marker_id in self.global_markers:
            global_marker_pos = self.global_markers[observed_marker_id]

            # Get robot's observation of this marker
            if observed_marker_id not in self.distances or not self.distances[observed_marker_id]:
                rospy.logwarn(f"No distances found for marker {observed_marker_id}")
                return

            marker_distances = [pair[0] for pair in self.distances[observed_marker_id]]
            distance = np.mean(marker_distances)
            distance_error = max(np.std(marker_distances), MIN_DISTANCE_ERROR) * RADIUS_N_STD_DEV

            x_min = int(global_marker_pos[0] - distance)
            x_max = int(global_marker_pos[0] + distance)
            y_min = int(global_marker_pos[1] - distance)
            y_max = int(global_marker_pos[1] + distance)

            if global_marker_pos[2] == 0:
                y_max = global_marker_pos[1]
            elif global_marker_pos[2] == 1:
                x_min = global_marker_pos[0]
            elif global_marker_pos[2] == 2:
                y_min = global_marker_pos[1]
            elif global_marker_pos[2] == 3:
                x_max = global_marker_pos[0]

            #sector = annular_sector(center=(global_marker_pos[0], global_marker_pos[1]), r_inner = distance - distance_error, r_outer = distance + distance_error, angle_start = ((global_marker_pos[2] + 2) % 4) * 90, angle_end = ((global_marker_pos[2]) % 4) * 90)
<<<<<<< HEAD
            #sector = annular_sector(center=(global_marker_pos[0], global_marker_pos[1]), r_inner = distance - distance_error, r_outer = distance + distance_error, angle_start = ((global_marker_pos[2] + 2) % 4) * 30, angle_end = ((global_marker_pos[2]) % 4) * 30)
=======
>>>>>>> 03759071
            sector = annular_sector(center=(global_marker_pos[0], global_marker_pos[1]), r_inner = distance - distance_error, r_outer = distance + distance_error, angle_start = 90, angle_end = 270)

            angle_start = ((global_marker_pos[2] + 2) % 4) * 90
            angle_end = ((global_marker_pos[2]) % 4) * 90
            rospy.loginfo("angles = %s , %s", angle_start, angle_end)
            # Create Polygon message to publish probabilities
            probability_map = PolygonStamped()
            probability_map.header = Header()
            probability_map.header.frame_id = str(observed_marker_id)
            mean_z = np.mean([pair[2] for pair in self.distances[observed_marker_id]])
            probability_map.header.stamp = rospy.Time(secs=0, nsecs=int(mean_z * 1e9))

            for x in np.linspace(x_min, x_max, num = x_max - x_min + 1):
                if x < 0:
                    continue
                for y in np.linspace(y_min, y_max, num = y_max - y_min + 1):
                    if y < 0:
                        continue
                    cell_box = box(x, y, x+1, y+1)
                    intersection = cell_box.intersection(sector)
                    intersection_area = intersection.area if not intersection.is_empty else 0
                    probability = intersection_area / sector.area

                    if probability > 0:  # Only add points with non-zero probability
                        point = Point32()
                        point.x = x
                        point.y = y
                        point.z = probability
                        probability_map.polygon.points.append(point)

            self.grid_prob_pub.publish(probability_map)

        else:
            rospy.logwarn(f"Marker {observed_marker_id} not found in global marker database.")


    def run(self):
        """Main loop - grid probabilities are published in real-time via callbacks"""
        rospy.loginfo("Grid probabilities publisher is running. Probabilities published on marker detection.")
        rospy.spin()  # Keep node alive to process callbacks


if __name__ == '__main__':
    try:
        localizer = RobotLocalizer()
        localizer.run()
    except rospy.ROSInterruptException:
        rospy.loginfo("Robot global pose publisher node terminated.")

"""
    def compute_robot_pose(self, observed_marker_id):
        
        Compute robot's global pose using marker observation

        Theory:
        - We know marker's position and orientation in world coordinates: (x_m, y_m, θ_m)
        - We observe marker's position relative to robot: (x_r, y_r) - no orientation
        - We need to estimate robot's pose in world coordinates
        
        The marker's orientation tells us which direction the marker is facing in the world.
        The robot's observation tells us where the marker appears relative to the robot.
        We can use this to estimate both the robot's position and orientation.
        
      
        # Check if we have global position for this marker
        if observed_marker_id in self.global_markers:
            global_marker_pos = self.global_markers[observed_marker_id]

            # Get robot's observation of this marker
            if observed_marker_id not in self.robot_observations:
                rospy.logwarn(f"No robot observation found for marker {observed_marker_id}")
                return
            
            robot_observation = self.robot_observations[observed_marker_id]
            
            # Extract marker data
            marker_world_x, marker_world_y, marker_world_orientation = global_marker_pos
            robot_x, robot_y, robot_z = robot_observation

            # Compute robot orientation in world frame
            robot_world_yaw = self.discrete_orientation_to_yaw(marker_world_orientation) - math.atan2(robot_x, robot_z) # Adjusting for observation angle (minus because x is positive to the right)
            
         # Compute robot position in world frame
         # Transform the robot's observation vector to world coordinates using estimated robot orientation
            cos_robot_yaw = math.cos(robot_world_yaw)
            sin_robot_yaw = math.sin(robot_world_yaw)

             # Robot's position in world coordinates
            world_robot_x = marker_world_x - robot_z * cos_robot_yaw + robot_x * sin_robot_yaw
            world_robot_y = marker_world_y - robot_z * sin_robot_yaw - robot_x * cos_robot_yaw
            world_robot_z = 0.0  # Assuming robot moves on ground plane
            
            # Convert robot yaw to quaternion
            quat = self.yaw_to_quaternion(robot_world_yaw)
            
            # Update robot pose
            self.robot_pose.header.stamp = rospy.Time.now()
            self.robot_pose.pose.position.x = world_robot_x
            self.robot_pose.pose.position.y = world_robot_y
            self.robot_pose.pose.position.z = world_robot_z
          
            # Set orientation quaternion
            self.robot_pose.pose.orientation.x = quat['x']
            self.robot_pose.pose.orientation.y = quat['y']
            self.robot_pose.pose.orientation.z = quat['z']
            self.robot_pose.pose.orientation.w = quat['w']
            
            rospy.loginfo(f"Robot localized using marker {observed_marker_id}: "
                     f"position=({world_robot_x:.3f}, {world_robot_y:.3f}, {world_robot_z:.3f}), "
                        f"yaw={math.degrees(robot_world_yaw):.1f}°")

        elif observed_marker_id in self.protected_marker_positions:
            rospy.loginfo(f"Watching protected marker with ID {observed_marker_id}")
        else:
            rospy.logwarn(f"Marker {observed_marker_id} not found in global marker database or protected markers.")
            return
    """<|MERGE_RESOLUTION|>--- conflicted
+++ resolved
@@ -200,10 +200,7 @@
                 x_max = global_marker_pos[0]
 
             #sector = annular_sector(center=(global_marker_pos[0], global_marker_pos[1]), r_inner = distance - distance_error, r_outer = distance + distance_error, angle_start = ((global_marker_pos[2] + 2) % 4) * 90, angle_end = ((global_marker_pos[2]) % 4) * 90)
-<<<<<<< HEAD
             #sector = annular_sector(center=(global_marker_pos[0], global_marker_pos[1]), r_inner = distance - distance_error, r_outer = distance + distance_error, angle_start = ((global_marker_pos[2] + 2) % 4) * 30, angle_end = ((global_marker_pos[2]) % 4) * 30)
-=======
->>>>>>> 03759071
             sector = annular_sector(center=(global_marker_pos[0], global_marker_pos[1]), r_inner = distance - distance_error, r_outer = distance + distance_error, angle_start = 90, angle_end = 270)
 
             angle_start = ((global_marker_pos[2] + 2) % 4) * 90
