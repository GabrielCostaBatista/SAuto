--- conflicted
+++ resolved
@@ -2,13 +2,9 @@
 import rospy
 import numpy as np
 import math
-<<<<<<< HEAD
 from geometry_msgs.msg import PoseStamped, PoseArray, Polygon, Point32
 from std_msgs.msg import Header
-=======
-from geometry_msgs.msg import PoseStamped, PoseArray
 from shapely.geometry import box
->>>>>>> 8a98d41d
 
 # Number of protected markers (can be overridden via ROS parameter in launch file)
 NUM_PROTECTED_MARKERS = rospy.get_param('~num_protected_markers', 2)
@@ -19,16 +15,14 @@
 # Get cell size from ROS parameter (default 0.25 meters)
 CELL_SIZE = rospy.get_param('~cell_size', 0.25)  # meters per cell
 
-<<<<<<< HEAD
+RADIUS_N_STD_DEV = rospy.get_param('~radius_n_std_dev', 2)
+
 # Get number of frames to average from ROS parameter (default 10)
 NUM_FRAMES_TO_AVERAGE = rospy.get_param('~num_frames_to_average', 10)
 
 # Initialize distances list for averaging
 distances = {}
 
-=======
-RADIUS_N_STD_DEV = rospy.get_param('~radius_n_std_dev', 2)
->>>>>>> 8a98d41d
 
 class RobotLocalizer:
     def __init__(self):
@@ -149,80 +143,6 @@
         - z: probability of being in that cell
         """
         # Check if marker is in global markers and is not a protected marker
-<<<<<<< HEAD
-        if observed_marker_id not in self.global_markers:
-            rospy.logwarn(f"Marker {observed_marker_id} not found in global marker database.")
-            return
-
-        global_marker_pos = self.global_markers[observed_marker_id]
-        marker_x, marker_y, marker_orientation = global_marker_pos
-        
-        # Convert marker position from world coordinates to grid coordinates
-        marker_grid_x = int(marker_x / CELL_SIZE)
-        marker_grid_y = int(marker_y / CELL_SIZE)
-        
-        # Convert distance from world units to grid cells
-        distance_cells = int(distance)
-        
-        # Initial search bounds (circular area around marker)
-        i_min = marker_grid_x - distance_cells
-        i_max = marker_grid_x + distance_cells
-        j_min = marker_grid_y - distance_cells
-        j_max = marker_grid_y + distance_cells
-        
-        # Constrain search area based on marker orientation
-        # Orientation: 0=right, 1=top, 2=left, 3=bottom
-        if marker_orientation == 0:      # Marker faces right, robot is to the left
-            i_max = marker_grid_x
-        elif marker_orientation == 1:    # Marker faces up, robot is below
-            j_min = marker_grid_y
-        elif marker_orientation == 2:    # Marker faces left, robot is to the right
-            i_min = marker_grid_x
-        elif marker_orientation == 3:    # Marker faces down, robot is above
-            j_max = marker_grid_y
-        
-        # Calculate probabilities for cells within the constrained area
-        grid_probabilities = []
-        total_cells = 0
-        
-        for i in range(i_min, i_max + 1):
-            for j in range(j_min, j_max + 1):
-                # Calculate distance from this cell to marker
-                cell_distance = math.sqrt((i - marker_grid_x)**2 + (j - marker_grid_y)**2)
-                
-                # Only consider cells within the observed distance (with some tolerance)
-                if abs(cell_distance - distance_cells) <= 1.0:  # 1 cell tolerance
-                    total_cells += 1
-                    grid_probabilities.append((i, j, 1.0))  # Equal probability for now
-        
-        # Normalize probabilities
-        if total_cells > 0:
-            normalized_prob = 1.0 / total_cells
-            for i in range(len(grid_probabilities)):
-                row, col, _ = grid_probabilities[i]
-                grid_probabilities[i] = (row, col, normalized_prob)
-        
-        # Create and publish Polygon message
-        polygon_msg = Polygon()
-        
-        for row, col, prob in grid_probabilities:
-            point = Point32()
-            point.x = float(row)
-            point.y = float(col)
-            point.z = float(prob)
-            polygon_msg.points.append(point)
-        
-        # Publish the probabilities
-        self.grid_prob_pub.publish(polygon_msg)
-        
-        rospy.loginfo(f"Published {len(grid_probabilities)} cell probabilities for marker {observed_marker_id}")
-        rospy.loginfo(f"Marker at grid ({marker_grid_x}, {marker_grid_y}), distance: {distance_cells} cells, orientation: {marker_orientation}")
-
-
-    # def compute_robot_pose(self, observed_marker_id):
-    #     """
-    #     Compute robot's global pose using marker observation
-=======
         if observed_marker_id in self.global_markers:
             global_marker_pos = self.global_markers[observed_marker_id]
 
@@ -261,7 +181,6 @@
     def compute_robot_pose(self, observed_marker_id):
         """
         Compute robot's global pose using marker observation
->>>>>>> 8a98d41d
         
     #     Theory:
     #     - We know marker's position and orientation in world coordinates: (x_m, y_m, θ_m)
